### 1.7.33 (build 21788, api 8, 2024-03-14)
- Stress test input-devices are now a bit smarter; they won't press any buttons
  while UIs are up (this could cause lots of chaos if it happened).
- Added a 'Show Demos When Idle' option in advanced settings. If enabled, the
  game will show gameplay demos (a slightly modified form of the stress test)
  periodically after sitting idle at the main menu for a bit. Like an old arcade
  game. I added this for an upcoming conference appearance but though people
  might like to enable it in other cases.
- Replays now have a play/pause button alongside the speed adjustment buttons
  (Thanks vishal332008!)
- Players now get points for killing bots with their own bombs by catching it
  and throwing it back at them. This is actually old logic but was disabled due
  to a logic flaw, but should be fixed now. (Thanks VinniTR!)
- Updated the 'Settings->Advanced->Enter Code' functionality to talk to the V2
  master server (V1 is still used as a fallback).
- Adopted the `@override` decorator in all Python code and set up Mypy to
  enforce its usage. Currently `override` comes from `typing_extensions` module
  but when we upgrade to Python 3.12 soon it will come from the standard
  `typing` module. This decorator should be familiar to users of other
  languages; I feel it helps keep logic more understandable and should help us
  catch problems where a base class changes or removes a method and child
  classes forget to adapt to the change.
- Added a reset button in the input mapping menu. (Thanks Temp!)
- Respawn icons now have dotted steps showing decimal progress to assist
  players on calculating when they are gonna respawn. (Thanks 3alTemp!)
- Replays now have rewind/fast-forward buttons!! (Thanks Dliwk, vishal332008!)
- Custom spaz "curse_time" values now work properly. (Thanks Temp!)
- Implemented `efro.dataclassio.IOMultiType` which will make my life a lot
  easier.
- Punches no longer physically affect powerup boxes which should make it easier
  to grab the powerup (Thanks VinniTR!).
- The 'Manual' party tab now supports entering IPv6 addresses (Thanks
  brostos!).
- Fixes a bug where Meteor Shower could make the game-end bell sound twice
  (Thanks 3alTemp!).
- Leaving the game or dying while touching your team's flag will no longer
  recover & return it indefinitely in a teams game of Capture the Flag. (Thanks
  3alTemp!)
- Added a server config setting for max players (not max clients) (Thanks
  EraOSBeta!)
- Added a UI for customizing Series Length in Teams and Points-to-Win in FFA
  (Thanks EraOSBeta!)
- Players leaving the game after getting hurt will now grant kills. (Thanks
  Temp!)
- Sphinx based Python documentation generation is now wired up (Thanks
  Loup-Garou911XD!)
<<<<<<< HEAD
- Renaming & overwriting existing profiles is no longer possible (Thanks Temp
=======
- Renaming & overwriting existing profiles is no longer possible (Thanks Temp!)
- Cleaned up builds when running under WSL. Things like `make mypy` should now
  work correctly there, and it should now be possible to build and run either
  Linux or Windows builds there.
>>>>>>> 650572af

### 1.7.32 (build 21741, api 8, 2023-12-20)
- Fixed a screen message that no one will ever see (Thanks vishal332008?...)
- Plugins window now displays 'No Plugins Installed' when no plugins are present (Thanks vishal332008!)
- Old messages are now displayed as soon as you press 'Unmute Chat' (Thanks vishal332008!)
- Added an 'Add to Favorites' entry to the party menu (Thanks vishal332008!)
- Now displays 'No Parties Added' in favorites tab if no favorites are present (Thanks vishal332008!)
- Now shows character icons in the profiles list window (Thanks vishal332008!)
- Added a Random button for names in the Player Profiles window (Thanks vishal332008!)
- Fixed a bug where no server is selected by default in the favorites tab (Thanks vishal332008!)
- Fixed a bug where no replay is selected by default in the watch tab (Thanks vishal332008!)
- Fixed a bug where no profile is selected by default in the profile tab (Thanks vishal332008!)
- Fixed a number of UI screens so that ugly window edges are no longer visible
  in corners on modern ultra wide phone displays.
- Added a `player_rejoin_cooldown` server config option. This defaults to 10
  seconds for servers but 0 for normal gui clients. This mechanism had been
  introduced recently to combat multiplayer fast-rejoin exploits and was set to
  10 seconds everywhere, but it could tend to be annoying for local single
  player play, dev testing, etc. Hopefully this strikes a good balance now.
- Removed the player-rejoin-cooldown mechanism from the C++ layer since it was
  redundant with the Python level one and didn't cover as many cases.
- Restored the behavior from before 1.7.28 where backgrounding the app would
  bring up the main menu and pause the action. Now it is implemented more
  cleanly however (an `on_app_active_changed()` call in the `AppMode` class).
  This means that it also applies to other platforms when the app reaches the
  'inactive' state; for instance when minimizing the window on the SDL build.
- Added an `allow_clear_button` arg to bauiv1.textwidget() which can be used to
  disable the 'X' button that clears editable text widgets.

### 1.7.31 (build 21727, api 8, 2023-12-17)
- Added `bascenev1.get_connection_to_host_info_2()` which is an improved
  type-safe version of `bascenev1.get_connection_to_host_info()`.
- There is now a link to the official Discord server in the About section
  (thanks EraOSBeta!).
- Native stack traces now work on Android; woohoo! Should be very helpful for
  debugging.
- Added the concept of 'ui-operations' in the native layer to hopefully clear
  out the remaining double-window bugs. Basically, widgets used to schedule
  their payload commands to a future cycle of the event loop, meaning it was
  possible for commands that switched the main window to get scheduled twice
  before the first one ran (due to 2 key presses, etc), which could lead to all
  sorts of weirdness happening such as multiple windows popping up when one was
  intended. Now, however, such commands get scheduled to a current
  'ui-operation' and then run *almost* immediately, which should prevent such
  situations. Please holler if you run into any UI weirdness at this point.

### 1.7.30 (build 21697, api 8, 2023-12-08)
- Continued work on the big 1.7.28 update.
- Got the Android version back up and running. There's been lots of cleanup and
  simplification on the Android layer, cleaning out years of cruft. This should
  put things in a better more maintainable place, but there will probably be
  some bugs to iron out, so please holler if you run into any.
- Minimum supported Android version has been bumped from 5.0 to 6.0. Some
  upcoming tech such as ASTC textures will likely not be well supported on such
  old devices, so I think it is better to leave them running an older version
  that performs decently instead of a newer version that performs poorly. And
  letting go of old Android versions lets us better support new ones.
- Android version now uses the 'Oboe' library as an audio back-end instead of
  OpenSL. This should result in better behaving audio in general. Please holler
  if you experience otherwise.
- Bundled Android Python has been bumped to version 3.11.6.
- Android app suspend behavior has been revamped. The app should stay running
  more often and be quicker to respond when dialogs or other activities
  temporarily pop up in front of it. This also allows it to continue playing
  music over other activities such as Google Play Games
  Achievements/Leaderboards screens. Please holler if you run into strange side
  effects such as the app continuing to play audio when it should not be.
- Modernized the Android fullscreen setup code when running in Android 11 or
  newer. The game should now use the whole screen area, including the area
  around notches or camera cutouts. Please holler if you are seeing any problems
  related to this.
- (build 21626) Fixed a bug where click/tap locations were incorrect on some
  builds when tv-border was on (Thanks for the heads-up Loup(Dliwk's fan)!).
- (build 21631) Fixes an issue where '^^^^^^^^^^^^^' lines in stack traces could
  get chopped into tiny bits each on their own line in the dev console.
- Hopefully finally fixed a longstanding issue where obscure cases such as
  multiple key presses simultaneously could cause multiple main menu windows to
  pop up. Please holler if you still see this problem happening anywhere. Also
  added a few related safety checks and warnings to help ensure UI code is free
  from such problems going forward. To make sure your custom UIs are behaving
  well in this system, do the following two things: 1) any time you call
  `set_main_menu_window()`, pass your existing main menu window root widget as
  `from_window`. 2) In any call that can lead to you switching the main menu
  window, check if your root widget is dead or transitioning out first and abort
  if it is. See any window in `ui_v1_lib` for examples.
- (build 21691) Fixed a bug causing touches to not register in some cases on
  newer Android devices. (Huge thanks to JESWIN A J for helping me track that
  down!).
- Temporarily removed the pause-the-game-when-backgrounded behavior for locally
  hosted games, mainly due to the code being hacky. Will try to restore this
  functionality in a cleaner way soon.

### 1.7.29 (build 21619, api 8, 2023-11-21)

- Simply continued work on the big 1.7.28 update. I was able to finally start
  updating the Mac App Store version of the game again (it had been stuck at
  1.4!), and it turns out that Apple AppStore submissions require the version
  number to increase each time and not just the build number, so we may start
  seeing more minor version number bumps for that reason.
- Windows builds should now die with a clear error when the OpenGL version is
  too old (OpenGL 3.0 or newer is required). Previously they could die with more
  cryptic error messages such as "OpenGL function 'glActiveTexture2D' not
  found".

### 1.7.28 (build 21599, api 8, 2023-11-16)

- Turning off ticket continues on all platforms. I'll be moving the game towards
  a new monetization scheme mostly based on cosmetics and this has always felt a
  bit ugly pay-to-win to me, so it's time for it to go. Note that the
  functionality is still in there if anyone wants to support it in mods.
- Massively cleaned up code related to rendering and window systems (OpenGL,
  SDL, etc). This code had been growing into a nasty tangle for 15 years
  attempting to support various old/hacked versions of SDL, etc. I ripped out
  huge chunks of it and put back still-relevant pieces in a much more cleanly
  designed way. This should put us in a much better place for supporting various
  platforms and making graphical improvements going forward.
  `ballistica/base/app_adapter/app_adapter_sdl.cc` is an example of the now
  nicely implemented system.
- The engine now requires OpenGL 3.0 or newer on desktop and OpenGL ES 3.0 or
  newer on mobile. This means we're cutting off a few percent of old devices on
  Android that only support ES 2, but ES 3 has been out for 10 years now so I
  feel it is time. As mentioned above, this allows massively cleaning up the
  graphics code which means we can start to improve it. Ideally now the GL
  renderer can be abstracted a bit more which will make the process of writing
  other renderers easier.
- Removed gamma controls. These were only active on the old Mac builds anyway
  and are being removed from the upcoming SDL3, so if we want this sort of thing
  we should do it through shading in the renderer now.
- Implemented both vsync and max-fps for the SDL build of the game. This means
  you can finally take advantage of that nice high frame rate monitor on your
  PC. Vsync supports 'Disable', 'Enabled' and 'Auto', which attempts to use
  'adaptive' vsync if available, and no vsync otherwise.
- Spent some time tuning a few frame-timing mechanisms, so motion in the game
  should appear significantly smoother in some cases. Please let me know if it
  ever appears *less* smooth than before or if you see what looks like weird
  speed changes which could be timing problems.
- Debug speed adjustments are now Ctrl-plus or Ctrl-minus instead of just plus
  or minus. This makes these safer in case we want to enable them in regular
  builds at some point.
- Flashing things in the game (powerups about to disappear, etc.) now flash at a
  consistent rate even on high frame rate setups.
- Renamed Console to DevConsole, and added an option under advanced settings to
  always show a 'dev' button onscreen which can be used to toggle it. The
  backtick key still works also for anyone with a keyboard. I plan to add more
  functionality besides just the Python console to the dev-console, and perhaps
  improve the Python console a bit too (add support for on-screen keyboards,
  etc.)
- The in-app Python console text is now sized up on phone and tablet devices,
  and is generally a bit larger everywhere.
- Added an API to define DevConsole tabs via Python. Currently it supports basic
  buttons and text, but should be easy to expand to whatever we need. See
  `babase/_devconsole.py`. It should be easy to define new tabs via plugins/etc.
- Cleaned up onscreen keyboard support and generalized it to make it possible to
  support other things besides widgets and to make it easier to implement on
  other platforms.
- Added onscreen keyboard support to the in-app Python console and added an Exec
  button to allow execing it without a return key on a keyboard. The cloud
  console is probably still a better way to go for most people but this makes at
  least simple things possible without an internet connection for most Android
  users.
- Pressing esc when the DevConsole is in its small form now dismisses it
  instead of toggling it to its large form.
- Added some high level functionality for copying and deleting feature-sets to
  the `spinoff` tool. For example, to create your own `poo` feature-set based on
  the existing `template_fs` one, do `tools/spinoff fset-copy template_fs poo`.
  Then do `make update` and `make cmake` to build and run the app, and from
  within it you should be able to do `import bapoo` to get at your nice shiny
  poo feature-set. When you are done playing around, you can do `tools/spinoff
  fset-delete poo` to blow away any traces of it.
- Public builds now properly reconstruct the CMakeLists.txt file for project
  changes.
- Efrocache now supports a starter-archive when building server builds. This
  means that if you do something like `make clean; make
  prefab-server-release-build` you should see just a few file downloads
  happening instead of the hundreds that would happen before, which should be
  significantly faster & more efficient.
- Updated internal Python builds for Apple & iOS to 3.11.5, and updated a few
  dependent libraries as well (OpenSSL bumped from 3.0.8 to 3.0.10, etc.).
- Cleaned up the `babase.quit()` mechanism. The default for the 'soft' arg is
  now true, so a vanilla `babase.quit()` should now be a good citizen on mobile
  platforms. Also added the `g_base->QuitApp()` call which gives the C++ layer
  a high level equivalent to the Python call.
- (build 21326) Fixed an uninitialized variable that could cause V1 networking
  to fail in some builds/runs (thanks Rikko for the heads-up).
- (build 21327) Fixed an issue that could cause the app to pause for 3 seconds
  at shutdown.
- Worked to improve sanity checking on C++ RenderComponents in debug builds to
  make it easier to use and avoid sending broken commands to the renderer. Some
  specifics follow.
- RenderComponents (C++ layer) no longer need an explicit Submit() at the end;
  if one goes out of scope not in the submitted state it will implicitly run a
  submit. Hopefully this will encourage concise code where RenderComponents are
  defined in tight scopes.
- RenderComponents now have a ScopedTransform() call which can be used to push
  and pop the transform stack based on C++ scoping instead of the old
  PushTransform/PopTransform. This should make it harder to accidentally break
  the transform stack with unbalanced components.
- Fixes an issue related to incorrect die-message handling by hockey pucks (fix
  #617). Thanks EraOSBeta!
- Fixes an issue where clamped player-name would display incorrectly if extra
  spaces are present (fix #618). Thanks vishal332008!
- Fixes an issue where King of the Hill scoreboard did not display immediately
  (fix #614). Thanks heLlow-step-sis!
- Fixes an issue where CTF flag return counters could get stuck (fix #584).
  Thanks SoK05 and Dliwk!
- In cases where there's no browser available, the v2 account sign-in URL can
  now be tapped to copy it (Thanks vishal332008!).
- Removed the bits from `babase.app` that were deprecated in 1.7.27. I know that
  was only one version ago, but this version has been cooking for a while now.
- Visual Studio projects have been updated to target Visual Studio 2022.
- Now that all our compilers support it, updating from the C++17 standard to
  C++20. This will allow a few useful things such as being able to pack 8 bools
  into 1 byte.
- Created a custom icon for BallisticaKit (previously it was just the BombSquad
  icon with an ugly 'C' on it). BombSquad itself will still have the BombSquad
  icon.
- Changed `AppState.NOT_RUNNING` to `AppState.NOT_STARTED` since not-running
  could be confused with a state such as paused.
- Changed the general app-state terms 'pause' and 'resume' to 'suspend' and
  'unsuspend'. (note this has nothing to do with pausing in the game which is
  still called pausing). The suspend state is used by mobile versions when
  backgrounded and basically stops all activity in the app. I may later add
  another state called 'paused' for when the app is still running but there is
  an OS dialog or ad or something in front of it. Though perhaps another term
  would be better to avoid confusion with the act of pausing in the game
  ('inactive' maybe?).
- Fixed an issue that could cause a few seconds delay when shutting down if
  internet access is unavailable.
- Generalized the UI system to accept a delegate object, of which UIV1 is now
  one. In the future this will allow plugging in UIV2 instead or other UI
  systems.
- Headless builds now plug in *no* ui delegate instead of UIV1, so one must
  avoid calling UI code from servers now. This should reduce server resource
  usage a bit. Please holler if this causes non-trivial problems. In general,
  code that brings up UI from gameplay contexts should check the value of
  `ba.app.env.headless` and avoid doing so when that is True.
- Cleaned up quit behavior a bit more. The `babase.quit()` call now takes a
  single `babase.QuitType` enum instead of the multiple bool options it took
  before. It also takes a `confirm` bool arg which allows it to be used to bring
  up a confirm dialog.
- Clicking on a window close button to quit no longer brings up a confirm dialog
  and instead quits immediately (though with a proper graceful shutdown and a
  lovely little fade).
- Camera shake is now supported in network games and replays. Somehow I didn't
  notice that was missing for years. The downside is this requires a server to
  be hosting protocol 35, which cuts off support for 1.4 clients. So for now I
  am keeping the default at 33. Once there a fewer 1.4 clients around we can
  consider changing this (if everything hasn't moved to SceneV2 by then).
- Added a server option to set the hosting protocol for servers who might want
  to allow camera shake (or other minor features/fixes) that don't work in the
  default protocol 33. See `protocol_version` in `config.yaml`. Just remember
  that you will be cutting off support for older clients if you use 35.
- Fixed a bug with screen-messages animating off screen too fast when frame
  rates are high.
- Added a proper graceful shutdown process for the audio server. This should
  result in fewer ugly pops and warning messages when the app is quit.
- Tidied up some keyboard shortcuts to be more platform-appropriate. For
  example, toggling fullscreen on Windows is now Alt+Enter or F11.
- Fancy rebuilt Mac build should now automatically sync its frame rate to the
  display its running on (using CVDisplayLinks, not VSync).
- Mac build is now relying solely on Apple's Game Controller Framework, which
  seems pretty awesome these days. It should support most stuff SDL does and
  with less configuring involved. Please holler if you come across something
  that doesn't work.
- Mac build is also now using the Game Controller Framework to handle keyboard
  events. This should better handle things like modifier keys and also will
  allow us to use that exact same code on the iPad/iPhone version.
- OS key repeat events are no longer passed through the engine. This means that
  any time we want repeating behavior, such as holding an arrow key to move
  through UI elements, we will need to wire it up ourselves. We already do this
  for things like game controllers however, so this is more consistent in a way.
- Dev console no longer claims key events unless the Python tab is showing and
  there is a hardware keyboard attached. This allows showing dev console tabs
  above gameplay without interfering with it.
- Added clipboard paste support to the dev console python terminal.
- Added various text editing functionality to the dev console python terminal
  (cursor movement, deleting chars and words, etc.)
- Internal on-screen-keyboard now has a cancel button (thanks vishal332008!)
- Public servers list now shows 'No servers found' if there are no servers to
  show instead of just remaining mysteriously blank (thanks vishal332008!)
- Players are now prevented from rejoining a session for 10 seconds after they
  leave to prevent game exploits. Note this is different than the existing
  system that prevents joining a *party* for 10 seconds; this covers people
  who never leave the party (Thanks EraOSBeta!).
- Fixes an issue where servers could be crashed by flooding them with join
  requests (Thanks for the heads-up Era!).
- The engine will now ignore empty device config dicts and fall back to
  defaults; these could theoretically happen if device config code fails
  somewhere and it previously would leave the device mysteriously inoperable.
- The game will now show <unset> for controls with no bindings in the in-game
  guide and controller/keyboard config screens.
- Fixed a crash that could occur if SDL couldn't find a name for connected
  joystick.
- Simplified the app's handling of broken config files. Previously it would do
  various complex things such as offering to edit the broken config on desktop
  builds, avoiding overwriting broken configs, and automatically loading
  previous configs. Now, if it finds a broken config, it will simply back it up
  to a .broken file, log an error message, and then start up normally with a
  default config. This way, things are more consistent across platforms, and
  technical users can still fix and restore their old configs. Note that the app
  still also writes .prev configs for extra security, though it no longer uses
  them for anything itself.
- Converted more internal engine time values from milliseconds to microseconds,
  including things like the internal EventLoop timeline. Please holler if you
  notice anything running 1000x too fast or slow. In general my strategy going
  forward is to use microseconds for exact internal time values but to mostly
  expose float seconds to the user, especially on the Python layer. There were
  starting to be a few cases were integer milliseconds was not enough precision
  for internal values. For instance, if we run with unclamped framerates and hit
  several hundred FPS, milliseconds per frame would drop to 0 which caused some
  problems. Note that scenev1 will be remaining on milliseconds internally for
  compatibility reasons. Scenev2 should move to microseconds though.
- The V2 account id for the signed in account is now available at
  `ba*.app.plus.accounts.primary.accountid` (alongside some other existing
  account info).
- (build 21585) Fixed an issue where some navigation key presses were getting
  incorrectly absorbed by text widgets. (Thanks for the heads-up Temp!)
- (build 21585) Fixed an issue where texture quality changes would not take
  effect until next launch.
- Added a 'glow_type' arg to `bauiv1.textwidget()` to adjust the glow used when
  the text is selected. The default is 'gradient' but there is now a 'uniform'
  option which may look better in some circumstances.

### 1.7.27 (build 21282, api 8, 2023-08-30)

- Fixed a rare crash that could occur if the app shuts down while a background
  thread is making a web request. The app will now try to wait for any such
  attempts to complete.
- Fixed a bug where PlayerSpaz used `bs.apptime()` where `bs.time()` should have
  been used (thanks EraOSBeta!).
- Added `babase.app.env` which is a type-friendly object containing various
  environment/runtime values. Values directly under `app` such as
  `babase.app.debug_build` will either be consolidated here or moved to classic
  if they are considered deprecated.
- Started using Python's `warnings` module to announce deprecations, and turned
  on deprecation warnings for the release build (by default in Python they are
  mostly only on for debug builds). This way, when making minor changes, I can
  keep old code paths intact for a few versions and warn modders that they
  should transition to new code paths before the old ones disappear. I'd prefer
  to avoid incrementing api-version again if at all possible since that is such
  a dramatic event, so this alternative will hopefully allow gently evolving
  some things without too much breakage.
- Following up on the above two entries, several attributes under `babase.app`
  have been relocated to `babase.app.env` and the originals have been given
  deprecation warnings and will disappear sometime soon. This includes
  `build_number`, `device_name`, `config_file_path`, `version`, `debug_build`,
  `test_build`, `data_directory`, `python_directory_user`,
  `python_directory_app`, `python_directory_app_site`, `api_version`, `on_tv`,
  `vr_mode`, `toolbar_test`, `arcade_mode`, `headless_mode`, `demo_mode`, and
  `protocol_version`.
- Reverting the Android keyboard changes from 1.7.26, as I've received a few
  reports of bluetooth game controllers now thinking they are keyboards. I'm
  thinking I'll have to bite the bullet and implement something that asks the
  user what the thing is to solve cases like that.
- Added tags allowing easily stripping code out of spinoff projects when a
  specific feature-set is not present. For example, to strip lines out when
  feature-set 'foo' is not present, surround them by lines containing
  `__SPINOFF_REQUIRE_FOO_BEGIN__` and `__SPINOFF_REQUIRE_FOO_END__`.

### 1.7.26 (build 21259, api 8, 2023-08-29)

- Android should now be better at detecting hardware keyboards (you will see
  'Configure Keyboard' and 'Configure Keyboard P2' buttons under
  Settings->Controllers if a hardware keyboard is detected). It can be a bit
  tricky distinguishing between gamepad type devices and keyboards on Android,
  so please holler if you have a gamepad that now suddenly thinks it is a
  keyboard or anything like that.
- Various general improvements to the pcommand (project command) system.
- Modules containing pcommand functions are now named with an 's' - so
  `pcommands.py` instead of `pcommand.py`. `pcommand.py` in efrotools is now
  solely related to the functioning of the pcommand system.
- Implemented the `pcommandbatch` system, which is a way to run pcommands using
  a simple local server/client architecture, and set up key build targets to use
  that by default instead of regular pcommand. In some cases, such as when
  assembling build assets, this can speed things up by 5x or so. Run `make
  pcommandbatch_speed_test` to see what the theoretical biggest speedup is on
  your system. If you run into any problems that seem to be related to this, you
  can disable it by setting env var `BA_PCOMMANDBATCH_DISABLE=1` which will
  cause everything to go use regular old pcommand. See docs in
  `tools/efrotools/pcommandbatch.py` for more info.
- Renamed the various `App` C++ classes to `AppAdapter` which better represents
  their current intended role. They are not a general interface to app
  functionality, but rather adapt the app to a particular paradigm or api (VR,
  Headless, SDL GUI, etc.). Also am trying to move any functionality out of
  those classes that does not fit that definition.
- Started cleaning up the app shutdown process. This will allow the app to
  gracefully run tasks such as syncing account data to the cloud or disk or
  properly closing the audio system when shutting down. It also means there
  should be more consistent use of the 'Quit?' confirm window. Please holler if
  you see any odd behavior when trying to quit the app.
- Unix TERM signal now triggers graceful app shutdown.
- Added `app.add_shutdown_task()` to register coroutines to be run as part of
  shutdown.
- Removed `app.iircade_mode`. RIP iiRcade :(.
- Changed `AppState.INITIAL` to `AppState.NOT_RUNNING`, added a
  `AppState.NATIVE_BOOTSTRAPPING`, and changed `AppState.LAUNCHING` to
  `AppState.INITING`. These better describe what the app is actually doing while
  in those states.

### 1.7.25 (build 21211, api 8, 2023-08-03)

- Fixed an issue where the main thread was holding the Python GIL by default in
  monolithic builds with environment-managed event loops. This theoretically
  could have lead to stuttery performance in the Android or Mac builds.
- Did a bit of cleanup on `baenv.py` in preparation for some additional setup it
  will soon be doing to give users more control over logging.
- `getconfig` and `setconfig` in `efrotools` are now `getprojectconfig` and
  `setprojectconfig` (to reflect the file name changes that happened in 1.7.20).
- The efrocache system (how assets and prebuilt binaries are downloaded during
  builds) now uses a `efrocache_repository_url` value in
  `config/projectconfig.json` instead of being hard-coded to my server. This
  makes it possible to theoretically set up mirror servers. I currently keep the
  cache pruned to the last few months worth of files but theoretically someone
  could set up a server that never gets pruned and contains all history from now
  until forever. Efrocache is basically just a big pile of files organized by
  their hashes (see `tools/efrotools/efrocache.py` for details).
- On a related note, the .efrocachemap file now just contains hashes instead of
  full urls per file (which were based on those hashes anyway).
- The default efrocache file location is now `.cache/efrocache` instead of
  `.efrocache`. Feel free to blow away any `.efrocache` dir if you still have
  one (or move it to the new path to avoid having to download things again).
- It is now possible to set an `EFROCACHE_DIR` env var to tell efrocache to
  store its local files somewhere besides the per-project default of
  `.cache/efrocache`. This can save a lot of download time if you want to share
  it between multiple repos or are doing full cleans/rebuilds a lot (if it is
  outside the project dir it won't get blown away during cleans). Efrocache dirs
  are universal (again its just a big pile of files organized by hash) so there
  should be no issues sharing cache dirs. Another nice side effect of
  maintaining a single local efrocache dir is that anything you've ever built
  will still be buildable; otherwise if your build tries to download very old
  cache files they may no longer be available on my efrocache server.
- Hardened efrocache code a bit so that failures during downloads or
  decompresses are less likely to leave problematic half-made stuff lying
  around. Namely, things are now always downloaded or decompressed into temp
  dirs and only moved into their final locations once that completes
  successfully. Its extra important to be safe now that its possible to share
  local efrocache dirs between projects or otherwise keep them around longer.
- Experimenting a bit with adding support for
  [Pyright](https://github.com/microsoft/pyright) type-checking. This could
  theoretically allow for a really great interactive Python environment in
  Visual Studio Code (and potentially other editors), so am seeing if it is
  worth officially supporting in addition to or as a replacement for Mypy. See
  `tools/pcommand pyright`

### 1.7.24 (build 21199, api 8, 2023-07-27)

- Fixed an issue where respawn icons could disappear in epic mode (Thanks for
  the heads-up Rikko!)
- The `BA_ENABLE_IRONY_BUILD_DB` optional build env-var is now
  `BA_ENABLE_COMPILE_COMMANDS_DB` since this same functionality can be used by
  clangd or other tools. Originally I was using it for Irony for Emacs; hence
  the old name.
- Due to the cleanup done in 1.7.20, it is now possible to build and run
  Ballistica as a 'pure' Python app consisting of binary Python modules loaded
  by a standard Python interpreter. This new build style is referred to as
  'modular'. The traditional form of the app, where we bootstrap Python
  ourselves inside a standalone binary, is called 'monolithic'. To build and run
  Ballistica in modular form, you can do `make cmake-modular` or `make
  cmake-modular-server`. This should make it easier to use certain things like
  Python debuggers with Ballistica. While I expect most builds of the engine to
  remain monolithic, this may become the default for certain situations such as
  server builds or possibly Linux builds if it seems beneficial. We'll see.
  Modular mode should work on Linux and Mac currently; other platforms remain
  monolithic-only for now.
- Changed builds such as `cmake` and `cmake-server` to be more like the new
  `cmake-monolithic-*` builds; there is now a `staged` dir that built binaries
  are symlinked into instead of just dumping a `ba_data` into the cmake build
  dir. This keeps things a bit cleaner with fewer build-related files
  interspersed with the stuff that Ballistica expects to be there at runtime.
  This also allows an elegant `-dist` flag to be used with the staging command
  to copy files instead of symlinking them.
- Changed path wrangling a bit in baenv.py. All ballistica Python paths
  (including python-site-packages) are now placed *before* any other existing
  Python paths. This should provide a more consistent environment and means
  Ballistica will always use its own version of things like yaml or certifi or
  typing_extensions instead of ones the user has installed via pip. Holler if
  you run into any problems because of this and we can make an option to use the
  old behavior where Ballistica's app and site paths get placed at the end.
- It is now possible to manually run the app loop even on monolithic builds;
  just do `PYTHONPATH=ba_data/python ./ballisticakit -c "import baenv;
  baenv.configure(); import babase; babase.app.run()"`. This is basically the
  same thing modular builds are doing except that they use a regular Python
  interpreter instead of the ballisticakit binary.
- Cleaned up the `tools/pcommand stage_assets` command. It now always expects a
  separate `-debug` or `-release` arg. So old commands such as `tools/pcommand
  stage_assets -win-Win32-Debug .` now look like `tools/pcommand stage_assets
  -win-Win32 -debug .`. Please holler if you run into any broken asset-staging
  calls in the Makefile/etc.
- `FeatureSet.has_native_python_module` has been renamed to
  `FeatureSet.has_python_binary_module` to be more consistently with related
  functionality.
- Renamed `stage_assets` to `stage_build` and the module it lives in from
  `assetstaging` to simply `staging`. The staging stuff now covers more things
  than simply asset files so this is a more accurate name.
- Added `babase.fatal_error()`. Mod code should generally never use this, but it
  can be useful for core engine code to directly and clearly point out problems
  that cannot be recovered from (Exceptions in such cases can tend to be
  'handled' which leads to a broken or crashing app).

### 1.7.23 (build 21178, api 8, 2023-07-19)

- Network security improvements. (Thanks Dliwk!)
- You can now double click a chat message to copy it. (Thanks Vishal332008!)
- Android's audio library has been updated to the latest version (and is now
  much easier for me to keep up to date). Please holler if you run into anything
  wonky related to audio.
- Updated our C json handling code to the latest version of cJSON. Should fix
  some potential vulnerabilities.

### 1.7.22 (build 21165, api 8, 2023-07-11)

- Fixed a very rare race condition when launching threads or sending synchronous
  cross-thread messages. This was manifesting as one out of several thousand
  server launches hanging.
- Changed health box from a red cross to a green cross (turns out games aren't
  supposed to use red crosses for health for legal reasons).
- Cleaned up how Android sets up its OpenGL context; it should be more flexible
  with the config formats it allows may might fix rare cases of graphics setup
  failing (such as with latest Android emulator for me). Please holler if you
  see any graphics wonkiness with this update.
- Added SoK's explodinary icon to the game's custom text drawing because SoK is
  awesome.
- (build 21165) Fixed an issue on Android that could lead to crashes if device
  events occurred very early at launch (button presses, joystick movement, etc.)

### 1.7.21 (build 21152, api 8, 2023-06-27)

- Fixed an issue where server builds would not always include collision meshes.
- Upgraded Python to 3.11.4 on Android builds.
- Cleaned up the language subsystem and the process for applying app-config
  changes a bit. Please holler if you see weirdness in either.
- QR code textures now have a soft limit of 64 bytes for their addresses.
  Warnings will be given for longer addresses up to 96 bytes at which point qr
  code creation will fail. This should keep the images reasonably readable and
  avoids a crash that could occur when more data was provided than could
  physically fit in the qr code.
- `PotentialPlugin` has been renamed to `PluginSpec` and the list of them
  renamed from `babase.app.plugins.potential_plugins` to
  `babase.app.plugins.plugin_specs`.
- Added a simpler warning message when plugins are found that need to be updated
  for the new api version.
- Previously, the app would only check api version on plugins when initially
  registering them. This meant that once a plugin was enabled, the app would
  always try to load it even if api version stopped matching. This has been
  corrected; now if the api version doesn't match it will never be loaded.
- Fixed an error where plugins nested more than one level such as
  `mypackage.myplugin.MyPlugin` would fail to load.
- Removed the `display_name` attr from the `PluginSpec` class, as it was simply
  set to `class_path`. It seems that referring to plugins simply by their
  class-paths is a reasonable system for now.
- Added `enabled`, `loadable`, `attempted_load` and `plugin` attrs to the
  `PluginSpec` class. This should make it easier to interact with the overall
  app plugin situation without having to do hacky raw config wrangling.
- Plugins should now show up more sensibly in the plugins UI in some cases. For
  example, a plugin which was previously loading but no longer is after an
  api-version change will still show up in the list as red instead of not
  showing up at all.

### 1.7.20 (build 21140, api 8, 2023-06-22)

- This seems like a good time for a `refactoring` release in anticipation of
  changes coming in 1.8. Basically this means that a lot of things will be
  getting moved or renamed, though their actual functionality should remain
  mostly the same. This will allow modders to prepare for some of what is coming
  in 1.8 without having to worry about functionality changing also. Hopefully
  this will be easier than dumping everything at once when 1.8.0 drops.
- Bumped api-version from 7 to 8. There will be enough breaking changes here
  that I think it's a good thing to force modders to explicitly check/update
  their stuff.
- Started work on the `ba.app.components` subsystem which will be used by
  different app-modes, plugins, etc. to override various app functionality.
- Removed telnet support. This never worked great, has been disabled in server
  builds for a while now, and cloud console mostly eliminates its use case.
- Added the `baclassic` package. As more modern stuff like app-modes,
  squads-mode, and scene-versions start to come online, code specific to more
  hard-coded classic ways of doing things will get migrated here to keep things
  clean and maintainable. Though there are no plans to remove classic
  functionality from the game anytime soon, this functionality may become
  unavailable in some contexts such as when modding cloud servers.
- Added a `baclassic.ClassicSubsystem` singleton accessible as `ba.app.classic`.
  Various older bits from `ba.app` and elsewhere will start to be migrated
  there. Note that the value for `ba.app.classic` can be None if classic is not
  present, so code should try to handle that case cleanly when possible.
- Moved a number of attributes and methods from `ba.app` to `ba.app.classic`.
  This includes things like `spaz_appearances`, `campaigns`, and `maps`.
- `ba.app.accounts_v1` is now `ba.app.classic.accounts`.
- `ba.app.accounts_v2` is now `ba.app.accounts`. Going forward, most all account
  functionality should go through this native v2 stuff.
- 'Model' and 'CollideModel' are now known as 'Mesh' and 'CollisionMesh'
  respectively. I've been wanting to make this change for a while since that
  more accurately describes what is currently stored in a .bob/.cob file. I
  would like to reserve the term 'Model' for use in the future; probably for
  something that can represent multiple meshes, collision-meshes, shading, etc.
  wrapped up into a single unit. To update your code for this change, just
  search for all variations of 'model', 'Model', 'collide_model', '
  CollideModel', etc. and replace them with the equivalent ' Mesh' or
  'CollisionMesh' forms. There should be no remaining uses of 'model' in
  ballistica currently so you should be able to track everything down this way.
- Added the `bascenev1` package. Scene-versions are a major upcoming feature in
  1.8 which for the first time will allow us to make substantial additions and
  changes to low-level game-related types such as nodes, models, and textures
  without breaking backwards compatibility. (bascenev2, etc.) The first step of
  this process will be to move all existing gameplay types into `bascenev1`. So
  instead of looking like: `import ba; ba.newnode()`, gameplay code might look
  more like `import bascenev1 as bs; bs.newnode()` (Wheeee 'bs' is back!).
- Added the `bauiv1` package. This contains all of the existing user-interface
  functionality. Similar to `bascenev1`, most existing UI code now uses the
  convention `import bauiv1 as bui`. This versioning will allow us to evolve
  nicer UI systems in the future (bauiv2, etc.) while keeping existing UIs
  functional.
- Many common bits from `ba` are now available from `bascenev1` and/or `bauiv1`.
  For instance, `bascenev1.app` and `bauiv1.app` are the same as `ba.app`. The
  goal is that most gameplay related modules should only need to import
  `bascenev1` and most UI related modules only `bauiv1` to keep things as simple
  as possible. The `ba` package is now mainly a common repository of
  functionality for these client-facing packages to pull from and should not
  often need to be used directly.
- There is no longer a 'ui' context. Previously, lots of common functionality
  would differ in behavior when executed under the 'ui' context. For example,
  `ba.screenmessage()` under the 'ui' context would simply print to the local
  device's screen, whereas when called under a game hosting context it would
  result in messages sent to all game clients. Now, however, there are instead
  unique versions for gameplay (`bascenev1.screenmessage()`) and ui
  (`bauiv1.screenmessage()`). These versions may differ in arguments and
  functionality; see docs for details. In general, the `ui` versions no longer
  care what context they are running under; their results will always just apply
  to the local device.
- The `ba.Context` class has been reworked a bit and is now `ba.ContextRef` to
  more accurately describe what it actually is. The default constructor
  (`ba.ContextRef()`) will grab a reference to the current context. To get a
  context-ref pointing to *no* context, do `ba.ContextRef.empty()`. UI stuff
  will now insist on being run with no context set. To get references to
  Activity/Session contexts, use the context() methods they provide.
- The following have been split into `bascenev1` and `bauiv1` versions:
  `screenmessage()`, `gettexture()`, `getsound()`, `getmesh()`,
  `getcollisionmesh()`, `getdata()`.
- The `_bainternal` module (the closed source parts of the app) is now the
  `baplus` package. There were too many things with 'internal' in the name and
  it was starting to get confusing. Also, the goal is for this to be an optional
  thing at some point and I feel 'plus' better fits that role; ' internal'
  sounds like something that is always required.
- Added the general concept of 'feature-sets' to the build system. A feature-set
  consists of a high level subset of the app source that can be included or
  excluded for different builds. The current list of feature-sets is `scene_v1`,
  `ui_v1`, `classic`, and `plus`. Tests are being added to ensure that
  feature-sets remain cleanly independent of eachother and also that the app can
  be built and run without *any* feature-sets present. Stay tuned for more info
  as things evolve, but the general idea is that feature-sets will allow us to
  isolate and test new functionality in an efficient way and also will allow
  'spinoff' projects to strip out parts of the app they don't need or add in new
  custom parts on the top of the base set. Modders interested in ' total
  conversions' may want to keep an eye on this.
- There is no longer a standalone `ba.playsound()` function. Both ui-sounds (
  acquired via `bauiv1.getsound()` and scene-sounds (acquired via
  `bascenev1.getsound()`) now have a play() method on them for this purpose. So
  just search for any instances of 'playsound' in your code and change stuff
  like `ba.playsound(ba.getsound('error'))` to `bs.getsound('error').play()`.
  Playing sounds in timers is now especially nicer looking; instead of
  `ba.timer(1.0, ba.Call(ba.playsound, my_sound))` you can now simply do
  `bs.timer(1.0, my_sound.play)`
- Since time functionality needs to be split between ui and scene versions
  anyway, I'm taking the opportunity to revise ballistica's time concepts. I
  revamped these in 1.5, and, after working with them for a few years, I feel
  that having a single time(), timer(), and Timer() call with a variety of
  arguments influencing behavior is unwieldy, so I'll be splitting things out
  into a few separate and simplified versions. Details follow.
- There is now the concept of 'app-time'. This was previously called '
  real-time'. It is basically time that has elapsed while the app is actively
  running. It never jumps ahead or goes backwards and it stops progressing while
  the app is suspended (which is why I feel the term 'real-time' was a bit
  misleading).
- `ballistica::GetRealTime()` in the C++ layer is now
  `ballistica::GetAppTimeMillisecs()`.
- App-time is now stored internally in microseconds instead of milliseconds, and
  there is a `ballistica::GetAppTimeMicrosecs()` call to retrieve the full
  resolution value.
- A number of calls, including the various time/timer functions listed below,
  now always accept time as float seconds and no longer accept a ba.TimeFormat
  value to do otherwise. TimeFormat was basically a way to transition elegantly
  from milliseconds to seconds everywhere, but it has been long enough now that
  we should simplify things. If you are passing
  timeformat=ba.TimeFormat.MILLISECONDS anywhere, simply divide your value by
  1000 now instead to make it seconds.
- In Python there is now an `apptime()` function to get current app-time in
  seconds, an `apptimer()` function to set a timer based on app-time, and an
  `AppTimer()` class to get an adjustable/cancelable timer. There is also an
  `AppTime` type which is technically just float but which can be used by
  type-checkers to keep these time values from being accidentally mixed with
  others. All of these are available in `ba`, `bauiv1`, and `bascenev1`.
- There is now the concept of `display-time` which is a value that progresses
  *mostly* at the same speed as app-time, but in a way that tries to advance at
  a constant rate per local frame drawn, which is useful for visual purposes
  such as UI animations. Trying to instead use app-time in these situations may
  lead to visual jitters since actual times between frame draws may not always
  be constant. Display-time avoids this problem, trading off technical time
  accuracy for visual smoothness. Be aware that display-time updates may be very
  sparse (like 10 per second) if the app is running in headless mode.
- There is now a `displaytime()` function to get current display-time in
  seconds, a `displaytimer()` function to set a timer based on display-time, and
  a `DisplayTimer()` class for an adjustable timer. `DisplayTime` is the custom
  type for these time values (though again, outside of the type-checker it is
  simply a float).
- Within scenes, there is the concept of 'scene-time' or simply just 'time'.
  This was previously called 'sim-time' and is the default time value that most
  gameplay code should deal with. When speeding up or slowing down or pausing a
  game, it is the rate of scene-time progression that is actually changing.
- The `bascenev1.time()` function now gets the current scene-time in seconds,
  the `bascenev1.timer()` function sets a timer based on scene-time, and
  `bascenev1.Timer()` class gives an adjustable timer. `bascenev1.Time` is the
  custom type for these time values (though again, outside of the type-checker,
  it is simply a float). These names are the same as ballistica's previous
  unified time calls, but they no longer have the options to return values in
  milliseconds or operate on other time types. Just do `int(bs.time() * 1000)`
  if you need milliseconds.
- The 'base-time' concept within scenes remains. Base-time can be thought of as
  a metronome - it progresses constantly for a scene even if the scene is paused
  or sped up or slowed down. Some factors, however, can still cause it to speed
  up or slow down, including changing playback rate in a replay or excess cpu
  load causing it to progress slower than normal.
- There is now a `bascenev1.basetime()` function to get the current base-time in
  seconds, a `bascenev1.basetimer()` call to set a timer using base-time, and a
  `bascenev1.BaseTimer` class for an adjustable timer. `bascenev1.BaseTime` is
  the custom type for these values, though again it is simply a float outside of
  the type checker.
- Reworked frame scheduling to be much more general and no longer assume 60fps (
  basically using the new 'display-time' concept). The engine should now be
  better at maintaining smooth looking animation at other frame-rates. Please
  holler if you see otherwise. Note this doesn't affect the issue where pure SDL
  builds like PC/Linux are locked to 60fps; that's a separate thing.
- You can set env-var `BA_DEBUG_LOG_DISPLAY_TIME=1` to get display-time stat
  logs to make sure things are working smoothly on your setup.
- The engine no longer requires that ba_data and other required files exist in
  the current working dir. This assumption meant the engine would at some point
  `chdir()` to where those files live, which felt dirty and complicated passing
  command line args or using ballistica functionality as part of scripts. There
  is now `ba.app.data_directory` which shows where the app is looking for its
  stuff. It is also now possible to specify this directory on the command-line
  via `--data-dir` or `-d`. Note that some platforms/setups may choose to
  `chdir()` to that dir *before* spinning up the engine (to get clean relative
  paths in stack traces/etc.), but the engine itself no longer forces this.
- The `-cfgdir` command-line arg has been renamed to be either `--config-dir` or
  `-C`.
- The `-exec` command-line arg has been renamed to be either `--exec` or `-e`.
- Added a command arg accessible via `--command` or `-c`. Unlike the exec arg
  which runs as part of the app event loop, this command runs *instead* of the
  normal event loop. It can be thought of as analogous to the `-c` arg for the
  Python interpreter. This provides a clean way to do things like introspect
  ballistica's binary modules without having to worry about data files being
  present or about exiting the app after the command runs. The app simply
  bootstraps its Python interpreter, runs this command, and then exits.
- Moved bootstrapping code from a few different places such as ba._bootstrap to
  a standalone `baenv` module. Calling `baenv.configure()` will set up various
  Python things such as script paths, logging, stdout redirection, and signal
  handling. Default runs of the app will do this as the very first thing, but it
  will also be possible to skip this and use ballistica functionality in a more
  'vanilla' Python environment. Running ballistica in the following way should
  be essentially the same as a 'default' run: `PYTHONPATH=ba_data/python
  ./ballisticakit -c 'import baenv; baenv.configure(); import ba;
  ba.app.run()'`.
- Related to the above, it is now possible for `ba.app.python_directory_app`,
  `ba.app.python_directory_user`, and `ba.app.python_directory_app_site` to be
  None if ballistica is being run in a non-standard environment setup. Just
  something to watch out for.
- The `ba` module is no longer imported by default. Since most modding will go
  through other modules now such as `bascenev` or `bauiv1` it seemed odd to be
  importing only `ba`.
- Starting to move the 'spinoff' system into the public repo (things like
  tools/spinoff and tools/batools/spinoff). This is what will be used to make
  filtered standalone versions of ballistica. More on this soon.
- The `ba` module is now called `babase` and is now just a feature-set like any
  other, which simplifies a lot of project logic. It can even be removed from
  spinoff projects, though in practice it makes little sense to do so.
- Python dummy-modules are now always generated on an as-needed basis (when
  running things like `make mypy`) and live in build/dummymodules instead of
  under assets src.
- Added a help command accessible via '--help' or '-h'. Prints available command
  line args/etc.
- Mods dir can now be overridden via '--mods-dir' or '-m' command line args.
- Ballistica has been updated to use Python 3.11 (with all bundled Python
  versions set to 3.11.3).
- Cleaned up bundled Python builds a bit; they now include a number of
  previously-not-included modules such as the rather tricky to compile 'ctypes'.
  Also some modules that relied on native parts that we are not building have
  been filtered out. If you come across any bundled modules that don't import or
  there are any standard modules that you would like to have which are currently
  excluded, please holler.
- Fixes an issue where holding a key while bringing up the chat window could
  leave the player moving in the same direction.
- The ballistica project config file has been renamed from 'config/config.json'
  to 'config/projectconfig.json'. There's a fair amount of other stuff in the
  config dir these days so this helps keep things clear.
- The resources directory is now 'src/resources' (though this is mostly not
  present in the public repo as of yet, but it should appear at some point).
- Similarly, the assets directory is now 'src/assets' and assets get built to '
  build/assets'. This simplifies a lot of project logic in terms of which files
  get blown away during cleans, which get ignored by syncs, etc. (a single big
  src and build dir is simpler than lots of little ones).
- Shortened some names for meta-generated sources. Something like '
  ballistica/generated/python_embedded/foo.inc' might now look more like '
  ballistica/mgen/pyembed/foo.inc'. Some include paths were starting to get
  ridiculously long so this will save a bit of space, especially as
  meta-generated code is set to become a bigger deal soon.
- Renamed BallisticaCore to BallisticaKit. This is simply the default project
  name and is replaced by an actual project name such as 'BombSquad' in spun-off
  projects. Because there is now a 'core' feature set, this name was feeling a
  bit ambiguous. I also feel 'core' sounds like a small subset of a project and
  'kit' more accurately sounds like the entirety of a project. Also, in the
  future, the default BallisticaKit app may be expanded with editing
  functionality and I feel the name 'Kit' fits better for something used that
  way than 'Core' does.
- The `ballisticacore_internal` precompiled library has been renamed to
  `ballistica_plus`. This name better describes what it actually is (basically
  precompiled native portion of the `plus` feature set). Also by removing the
  'kit' from the end it will no longer be renamed in spinoff projects, meaning
  we should be able to recycle the same built libraries in those cases.
- Moved the `ba*.app.accounts` subsystem to `ba*.app.plus.accounts`. This is a
  little more verbose but is cleaner in a way since that functionality is part
  of plus and is not available when plus is missing. So now there's
  `ba*.app.classic.accounts` for v1 stuff and `ba*.app.plus.accounts` for v2
  stuff.
- For similar reasons, moved the `ba*.app.cloud` subsystem to
  `ba*.app.plus.cloud`.
- The big single ballistica standard library Python package containing all the
  built in games, actors, windows, etc. (bastd) has been split out into parts
  associated with bascenev1 (bascenev1lib) and bauiv1 (bauiv1lib). This way,
  when bascenev2 comes along, it can have its own unique associated library of
  stuff (bascenev2lib). To upgrade existing code, go through and replace
  instances of `bastd.ui` with `bauiv1lib` and all other instances of `bastd`
  with `bascenev1lib`. That should mostly do it. Random tip: check out the
  `tools/pcommand mypy_files` as a handy tool to help get your mods updated.
- (build 21057) Fixed an issue with news items erroring on the main menu (thanks
  for the heads up Rikko)
- (build 21059) Fixed an issue where trying to add a new playlist would error (
  thanks for the heads up SEBASTIAN2059)
- (build 21059) Fixed meta scanning which was coming up empty. Note that games
  must now tag themselves via `ba_meta export bascenev1.GameActivity` instead of
  `ba_meta export game` to be discovered. Warnings will be issued if the old tag
  form is found. This is necessary because there will be totally different
  concepts of game-activities/etc. in future scene versions so we need to use
  exact class names instead of the 'game' shortcut.
- (build 21060) Fixed a bug where epic mode was not in slow motion (but sounds
  still were hehehehe).
- (build 21062) The audio server no longer stops all playing sounds when it is
  reset. This behavior was intended to keep game sounds from 'bleeding' out into
  the main menu, but with app-mode-switches now causing resets just after launch
  it is making some early UI sounds (such as the 'power-down' sound if a plugin
  disappears) sound cut-off and broken. Please holler if you notice any sounds
  that get 'stuck' playing after games/etc.
- (build 21063) Improved error handling when loading plugins. If plugin code
  encountered a ModuleNotFound error while executing, it was being incorrectly
  reported that the plugin itself had disappeared, when actually it was just a
  problem within the plugin's code. This is now correctly handled and reported.
  Which is good because this situation will come up a lot for people upgrading
  old plugins which reference 'ba' and other modules that no longer exist.
- (build 21064) Fixed an issue where the menu button wasn't clickable in-game
  (thanks for the heads up Irvin).
- (build 21067) Fixed timing bugs in MeteorShower and a few other places caused
  by incorrect use of `bs.apptime()` there `bs.time()` should have been used
  (thanks for the heads- up SEBASTIAN2059)
- (build 21070) Fixed an issue where teams series would incorrectly end after 1
  round (thanks for the heads up SEBASTIAN2059)
- (build 21072) Fixed a crash drawing a terrain node with no texture set.
- (build 21073) Stack traces are now implemented under windows so should show up
  for fatal errors and whatnot. Also fatal error logging now mentions when stack
  traces are not available.
- (build 21074) Added `babase.native_stack_trace()` to fetch native stack traces
  as strings.
- (build 21076) Hopefully fixed a 'file in use' error for `_appstate_dump_tb` on
  windows. Please holler if you are still seeing this. This file gets written
  for debugging whenever the logic thread remains unresponsive for several
  seconds.
- (build 21078) Custom system scripts dirs works again (complete copies of app
  system scripts living in your mods directory under `sys/$(YOUR_APP_VERSION)`.
  Tools for creating/destroying these setups are now at `babase.modutils` (they
  had been placed under bauiv1 but that was just silly).
- (build 21080) Fixed an issue where the touch screen controller arrow on
  Android would not show correctly under the player.
- (build 21084) Plugin UI now has a categories dropdown for showing only enabled
  or disabled plugins (Thanks vishal332008!)
- (build 21095) Fixed an issue where certain buttons such as map selection
  buttons
  would draw incorrectly.
- (build 21106) Fixed an issue where in-game ping would always display green no
  matter how bad the ping was.
- (build 21107) Upped internal display-timer resolution from milliseconds to
  microseconds.
- (build 21107) Finished implementing new scheduling system for headless mode.
  This should fix the issue where 1.7.20 servers would have 100ms of lag by
  default. Server performance should now be equal to or better than 1.7.19.
  Please holler if not.
- (build 21111) Fixed a server crash when an individual client player leaves the
  game but doesn't disconnect from the server.
- (build 21113) Linux builds now use the '-rdynamic' flag which means stack
  traces we capture in the engine are more readable; they at least show mangled
  c++ symbols instead of just addresses.
- (build 21114) Fixed a bug where new chat messages would not properly appear in
  the chat window while it is open. (Thanks for the heads-up SatSriyakaal!)
- (build 21117) Now bundling .pdb files with windows test builds. This adds a
  few megs but allows us to log nice full stack traces instead of just
  addresses. Try `print(_babase.native_stack_trace())` if you want to make sure
  its working.
- (build 21118) Fixed an issue where certain messages such as player-left
  weren't being send to clients.
- (build 21118) Renamed `bascenev1.screenmessage()` to
  `bascenev1.broadcastmessage()` to make it more clear that it behaves
  differently (sending messages to all connected clients instead of just the
  local screen). There is still a `bascenev1.screenmessage()` but that is now
  the same local-only version available in babase. Added a temporary warning if
  calling screenmessage() in a situation that in previous versions would have
  done a broadcast.
- (build 21121) The old app `user_agent_string` which was very ugly and
  cluttered and nonstandard has been renamed to `legacy_user_agent_string`. A
  newer simpler one is now available from `babase.user_agent_string()`. It looks
  like `Ballistica/1.7.20`. If OS version or platform or whatever else needs to
  be communicated to a server, it should be passed explicitly as extra data.
- (build 21124) Changed debug-prints for connectivity and v2-transport stuff to
  use log calls instead of prints. The environment vars to enable them are now
  `BA_DEBUG_LOG_CONNECTIVITY` and `BA_DEBUG_LOG_V2_TRANSPORT`. Set either to '1'
  to enable debug logging.
- (build 21125) Fixed a bug where app-modes would not have their
  DoApplyAppConfig callbacks called in C++, which was causing the server-mode
  `idle_exit_minutes` value to be ignored. Servers should now properly exit
  after being idle for this length of time.
- (build 21126) Reworked the efrocache system used by public builds for
  downloading built assets and binaries. It should now be faster and more
  efficient (though I have not tested this). Most importantly, it now supports
  spinoff, which means that spinoff projects created from the public github repo
  should now build and run. So if you run `make spinoff-test-base` and then `cd
  build/spinofftest/base`, you should be able to do `make cmake` from that
  spinoff project and get a running app (though it will be just a blank window).
  But the app at that point *is* 100% open source; woohoo!
- (build 20129) Fixed an issue where server builds would not build font assets
  (though it would install them if any recent gui builds had built them) which
  could lead to obscure crashing.
- (build 21131) Fixed a bug where `is_browser_likely_available()` would
  incorrectly return False on Android, causing certain things such as the v2
  login screen to merely display URLs onscreen and not offer to open them in a
  browser.

### 1.7.19 (build 20997, api 7, 2023-01-19)

- Fixes an issue where repeated curses could use incorrect countdown times (
  Thanks EraOSBeta!).
- Last manual party connect port is now saved. Previously, it always assumed the
  port to be 43210 (Thanks ritiek!).
- Added a plugin-settings window under the plugins UI which allows
  enabling/disabling all plugins and setting whether new plugins are
  auto-enabled (Thanks vishal332008!).
- Missing maps are now cleanly filtered out of playlists instead of causing
  errors/hangs (Thanks imayushsaini!).
- Added in-game-ping option under advanced settings (Thanks imayushsaini!).
- `BA_DEVICE_NAME` environment variable can now be used to change the name the
  local device shows up as. Handy if running multiple servers so you can tell
  them apart in cloud-console/etc. (Thanks imayushsaini!).

### 1.7.18 (build 20989, api 7, 2023-01-16)

- Reworked some low level asynchronous messaging functionality in efro.message
  and efro.rpc. Previously these were a little *too* asynchronous which could
  lead to messages being received in a different order than they were sent,
  which is not desirable.
- Added a way to suppress 'Your build is outdated' messages at launch ( see
  `ba._hooks.show_client_too_old_error()`).

### 1.7.17 (build 20983, api 7, 2023-01-09)

- V2 accounts now show a 'Unlink Legacy (V1) Accounts' button in account
  settings if they have any old V1 links present. This can be used to clear out
  old links to replace them with V2 links which work correctly with V2 accounts.
- `ba.internal.dump_tracebacks()` is now `ba.internal.dump_app_state()` and
  `ba.internal.log_dumped_tracebacks()` is now
  `ba.internal.log_dumped_app_state()`. This reflects the fact that these calls
  may be expanded to include other app state in the future (C++ layer thread
  states, etc.).
- Added `ba.app.health_monitor` which will dump app state if the logic thread
  ever stops responding for 5+ seconds while the app is running (to help
  diagnose deadlock situations).
- Various extra logging and bug fixes related to V2 accounts and master server
  communication (trying to get this stuff working as smoothly as possible now
  that it is feature-complete).

### 1.7.16 (build 20969, api 7, 2022-12-18)

- Fixed a bug where profile names encased in curly brackets could cause harmless
  error messages.
- Android will no longer log errors on ba.open_url() calls if a browser is not
  available (it still just falls back to the in-app dialog in that case).
- The 'Upgrade' button for device accounts now signs you out and closes the
  upgrade window to hopefully make it more clear that you need to sign in with
  your newly created/upgraded BombSquad account.
- Fixed a bug where the remote app could not connect for the first 5 seconds
  after launching the app.
- Added Malay language. Ick; apparently its been sitting done for a while and I
  hadn't realized it wasn't added to the game yet. Apologies!. And thanks to all
  contributors!
- Added 'enable_queue' server config setting. This defaults to True but can be
  turned off as a workaround for server owners targeted by queue spam attacks.
- The public party list no longer sorts servers without queues at the end of the
  list. This sorting was put there long ago to prioritize fancy new
  queue-supporting servers but now it would just make the few that opt out of
  queues hard to find. Doh. So opting out of queues is probably not a great idea
  until this build is widespread.
- Public uuids now only change once every 6 months or so instead of with every
  version bump. This way periods of heavy development won't put added strain on
  server owners trying to keep ban lists up to date and whatnot.
- Added a merch button in the in-game store that goes to the ballistica.net
  merch page (though it only shows up in the few countries where merch is
  available).

### 1.7.15 (build 20960, api 7, 2022-12-04)

- The cancel button on the 'Sign in with a Bombsquad Account' popup no longer
  respond to system cancel buttons (escape key, android back button, etc). Turns
  out some Android people were pressing back repeatedly to come back from a
  browser after signing in and immediately canceling their sign in attempts in
  the game before they completed. Hopefully this will avoid some frustration.
- Fixed an issue where back presses could result in multiple main menu windows
  appearing.

### 1.7.14 (build 20958, api 7, 2022-12-03)

- Android Google Play logins now provide V2 accounts with access to all V2
  features such as a globally-unique account tag, cloud-console, and workspaces.
  They should still retain their V1 data as well.
- V2 accounts now have a 'Manage Account' button in the app account window which
  will sign you into a browser with your current account.
- Removed Google App Invite functionality which has been deprecated for a while
  now. Google Play users can still get tickets by sharing the app via codes (
  same as other platforms).
- Updated Android root-detection library to the latest version. Please holler if
  you are getting new false 'your device is rooted' errors when trying to play
  tournaments or anything like that.
- Removed a few obsolete internal functions: `_ba.is_ouya_build()`,
  `_ba.android_media_scan_file()`.
- Renaming some methods/data to disambiguate 'login' vs 'sign-in', both in the
  app and on ballistica.net. Those two terms are somewhat ambiguous and
  interchangeable in English and can either be a verb or a noun. I'd like to
  keep things clear in Ballistica by always using 'sign-in' for the verb form
  and 'login' for the noun. For example: 'You can now sign in to your account
  using your Google Play login'.
- Fixed the 'your config is broken' dialog that shows on desktop builds if the
  game's config file is corrupt and can't be read. It should let you edit the
  config or replace it with a default.
- `ba.printobjects()` is now `ba.ls_objects()`. It technically logs and doesn't
  print so the former name was a bit misleading.
- Added `ba.ls_input_devices()` to dump debug info about the current set of
  input devices. Can be helpful to diagnose mysterious devices joining games
  unintentionally and things like that.
- Added 'raw' bool arg to `ba.pushcall()`. Passing True for it disables
  context_ref save/restore and thread checks.
- Added `ba.internal.dump_tracebacks()` which can be used to dump the stack
  state of all Python threads after some delay. Useful for debugging deadlock;
  just call right before said deadlock occurs. Results will be logged on the
  next app launch if they cannot be immediately.
- Fixed a low level event-loop issue that in some cases was preventing the
  Android version from properly pausing/resuming the app or managing connections
  while in the background. If you look at the devices section on ballistica.net
  you should now see your device disappear when you background the app and
  reappear when you foreground it. Please holler if not.
- Device accounts are now marked as deprecated, and signing in with one now
  brings up an 'upgrade' UI which allows converting it to a V2 account. It is my
  hope to push the entire client ecosystem to V2 accounts as quickly as possible
  since trying to support both independent V1 accounts and V2 accounts is a
  substantial technical burden.
- Fixed an issue where Log calls made within
  `EventLoopThread::PushThreadMessage()` could result in deadlock.
- Fixed an issue where some Android hardware buttons could theoretically cause
  rogue game controller button presses (due to downcasting int values > 255 into
  a uint8 value).

### 1.7.13 (build 20919, api 7, 2022-11-03)

- Android target-sdk has been updated to 33 (Android 13). Please holler if
  anything seems broken or is behaving differently than before on Android.
- Android back-button handling code had to be reworked a bit for sdk 33 ( see
  https://developer.android.com/guide/navigation/predictive-back-gesture).
  Because of this, back buttons on gamepads or other special cases behave
  slightly differently, but hopefully still in a reasonable way. Please holler
  if you find otherwise.

### 1.7.12 (build 20914, api 7, 2022-10-18)

- Disabled some live-objects warnings as it seems their use of certain gc module
  functionality might be causing some rare errors/crashes. On further
  inspection, it turns out that is technically expected. Basically those calls
  are useful for debugging but can break things. Added a note at the top of
  efro.debug elaborating on the situation. We can reimplement similar warnings
  later in a safe manner.
- Removed `ba._general.print_active_refs()` because the newer stuff in
  efro.debug does the same thing better.
- Bug fixes related to v2 account connections.

### 1.7.11 (build 20909, api 7, 2022-10-15)

- Switched our Python autoformatting from yapf to black. The yapf project seems
  to be mostly dead whereas black seems to be thriving. The final straw was yapf
  not supporting the `match` statement in Python 3.10.
- Added `has_settings_ui()` and `show_settings_ui()` methods to ba.Plugin.
  Plugins can use these to enable a 'Settings' button next to them in the plugin
  manager that brings up a custom UI.
- Fixed workspaces functionality, which I broke rather terribly in 1.7.10 when I
  forgot to test it against all the internal changes there (sorry). Note that
  there is a slight downside to having workspace syncing enabled now in that it
  turns off the fast-v2-relaunch-login optimization from 1.7.10.
- App should now show a message when workspace has been changed and a restart is
  needed for it to take effect.
- Fixed an issue where `ba.open_url()` would fall back to internal url display
  window on some newer Android versions instead of opening a browser. It should
  now correctly open a browser on regular Android. On AndroidTV/iiRcade/VR it
  will now always display the internal pop-up. It was trying to use fancy logic
  before to determine if a browser was available but this seemed to be flaky.
  Holler if this is not working well on your device/situation.
- The internal 'fallback' `ba.open_url()` window which shows a url string when a
  system browser is not available now has a qrcode and a copy button (where
  copy/paste is supported).
- Added a 'force_internal' arg to `ba.open_url()` if you would like to always
  use the internal window instead of attempting to open a browser. Now that we
  show a copy button and qr code there are some cases where this may be
  desirable.

### 1.7.10 (build 20895, api 7, 2022-10-09)

- Added eval support for cloud-console. This means you can type something like '
  1+1' in the console and see '2' printed. This is how Python behaves in the
  stdin console or in-game console or the standard Python interpreter.
- Exceptions in the cloud-console now print to stderr instead of
  logging.exception(). This means they aren't a pretty red color anymore, but
  this will keep cloud-console behaving well with things like servers where
  logging.exception() might trigger alarms or otherwise. This is also consistent
  with standard interactive Python behavior.
- Cloud console now shows the device name at the top instead of simply 'Console'
  while connected.
- Moved the function that actually runs cloud console code to
  `ba._cloud.cloud_console_exec()`.
- Added efro.debug which contains useful functionality for debugging object
  reference issues and memory leaks on live app instances (via cloud shell or
  whatever).
- Lots of reworking/polishing in general on communication between the game and
  v2 regional/master servers in preparation of upgrading Google Play accounts to
  V2. Please holler if anything is not working smoothly with a V2 account.
- When establishing V2 master-server communication, if the closest regional
  server is down or too busy, will now fall back to farther ones instead of
  giving up. You can follow this process by setting env var
  `BA_DEBUG_PRINT_V2_TRANSPORT` to 1 when running the app.
- Network testing now skips the alternate v1 master server addr if the primary
  succeeded. The alternate often fails which makes things look broken even
  though the game is ok as long as primary works.
- The v2-transport system will now properly reestablish account connectivity
  when asked to refresh its connection (the cloud does this periodically so
  regional cloud servers can be restarted as needed). Practically this means
  your app won't stop showing up under the ballistica.net devices section after
  its been running for a while; a problem previous builds had.
- The v2-transport system can now establish more than one connection at a time,
  which allows the app to gracefully transition to a new connection when the old
  is about to expire without any period of no connectivity. To test this
  functionality, set env var `BA_DEBUG_PRINT_V2_TRANSPORT=1` to see transport
  debug messages and `BA_DEBUG_V2_TRANSPORT_SHORT_DURATION=1` to cause the cloud
  to request a connection-refresh every 30 seconds or so.
- V2 accounts now consider themselves instantly signed in if they were signed in
  when the app last ran. They still need to contact the master-server before
  anything important can happen, but this should help keep things feel faster in
  general.
- Due to v2-transport improvements, pressing the 'End Session Now' button in
  ballistica.net account settings should now instantly log you out of all apps
  using that session (ones that are online at least). Previously this would
  often not take effect until something like an app relaunch.
- Fixes an issue where the tournament entry window could remain stuck on top
  when following a 'get more tickets' link. (Thanks itsre3!)
- The main menu now says 'End Test' when in a stress test instead of 'End Game'
  (Thanks vishal332008!)
- Added 'discordLogo' and 'githubLogo' textures for anyone who wants to use
  those for UIs.

### 1.7.9 (build 20880, api 7, 2022-09-24)

- Cleaned up the efro.message system to isolate response types that are used
  purely internally (via a new SysResponse type).
- Fixed bug with 'Disable Camera Shake' option. (GitHub #511) (thanks Dliwk!)
- Fixed an issue where Co-op football would play no music.
- Accept "fairydust" as an emit type in `ba.emitfx()` (thanks ritiek!).
- Added epic mode option to Easter Egg Hunt (thanks itsre3!).
- The game no longer auto-signs-in to a device account when first run since we
  want to start encouraging people to use V2 accounts.
- Removed support for GameCircle in Amazon builds (which has been discontinued
  for years at this point).

### 1.7.8 (build 20871, api 7, 2022-09-21)

- Fixed tournament scores submits which were broken in 1.7.7 (oops).
- Added @clear command to stdin command reader.

### 1.7.7 (build 20868, api 7, 2022-09-20)

- Added `ba.app.meta.load_exported_classes()` for loading classes discovered by
  the meta subsystem cleanly in a background thread.
- Improved logging of missing playlist game types.
- Some ba.Lstr functionality can now be used in background threads.
- Added simple check for incoming packets (should increase security level a
  bit).
- Simplified logic for C++ `Platform::GetDeviceName()` and made it accessible to
  Python via `ba.app.device_name`.
- Default device name now uses gethostname() instead of being hard coded to '
  Untitled Device' (though many platforms override this).
- Added support for the console tool in the new devices section on
  ballistica.net.
- Increased timeouts in net-testing gui and a few other places to be able to
  better diagnose/handle places with very poor connectivity.
- Removed `Platform::SetLastPyCall()` which was just for debugging and which has
  not been useful in a while.
- Moved some app bootstrapping from the C++ layer to the `ba._bootstrap` module.
- The game will now properly return to the stress-test window after a stress
  test finishes (thanks vishal332008!)
- Continue window will now pause the game to avoid running up times in the
  background (thanks vishal332008!)
- Keepaway and KingOfTheHill now have epic options (thanks FAL-Guys!)
- Spaz starting with gloves no longer loses it after picking up an expiring
  gloves powerup (thanks itsre3!)
- Starting to rename the 'game' thread to the 'logic' thread. This is the thread
  where most high level app logic happen, not only game logic.
- `_ba.in_game_thread()` is now `_ba.in_logic_thread()`.
- Misc C++ layer tidying/refactoring.
- Split out the `_ba` binary module into `_ba` and `_bainternal`. This will
  eventually allow running without the closed-source parts (`_bainternal`)
  present at all.
- There is now a `_bainternal.py` dummy-module alongside the existing `_ba.py`
  one. Be sure to exclude it from any script collections used by the game (the
  same as `_ba.py`).
- Added checks to make sure `_ba` or `_bainternal` arent used outside of ba.
  Any 'internal' functionality needed outside of ba should be exposed through
  ba.internal. `_ba` and `_bainternal` are internal implementation details.
- Removed C++ Module class and simplified EventLoopThread class. The Module
  class was an old relic of long ago before C++ had lambdas and its existence
  was pretty pointless and confusing these days.
- Renamed C++ App to AppFlavor and AppGlobals to App.
- Renamed C++ Media to Assets.
- Removed 'scores to beat' list in coop which was only ever functional in
  limited cases on the Mac version. Perhaps that feature can reappear in a
  cross-platform way sometime.
- Simplified C++ bootstrapping to allocate all globals in one place.
- Renamed C++ Game classes to Logic.
- The app now bootstraps Python in the main thread instead of the logic thread.
  This will keep things more consistent later when we are able to run under an
  already-existing Python interpreter.
- As a side-effect of initing Python in the main thread, it seems that Python
  now catches segfaults in our debug builds and prints Python stack traces. (
  see https://docs.python.org/3/library/faulthandler.html). We'll have to
  experiment and see if this is a net positive or something we want to disable
  or make optional.
- Python and `_ba` are now completely initialized in public source code. Now we
  just need to enable the app to survive without `_bainternal` and it'll be
  possible to build a 100% open source app.
- `Logging::Log()` in the C++ layer now takes a LogLevel arg (kDebug, kWarning,
  kError, etc.) and simply calls the equivalent Python logging.XXX call. This
  unifies our C++ and Python logging to go through the same place.
- `ba.log()` is no more. Instead just use standard Python logging functions (
  logging.info(), logging.error(), etc.).
- `_ba.getlog()` is now `_ba.get_v1_cloud_log()`. Note that this functionality
  will go away eventually so you should use `ba.app.log_handler` and/or standard
  Python logging functions to get at app logs.
- Along the same lines, `_ba.get_log_file_path()` is now
  `_ba.get_v1_cloud_log_file_path()`.
- Added `_ba.display_log()` function which ships a log message to the in-game
  terminal and platform-specific places like the Android log. The engine wires
  up standard Python logging output to go through this.
- Added `_ba.v1_cloud_log()` which ships a message to the old v1-cloud-log (the
  log which is gathered and sent to the v1 master server to help me identify
  problems people are seeing). This is presently wired up to a subset of Python
  logging output to approximate how it used to work.
- Note: Previously in the C++ layer some code would mix Python print calls (such
  as `PyErr_PrintEx()`) with ballistica::Log() calls. Previously these all wound
  up going to the same place (Python's sys.stderr) so it worked, but now they no
  longer do and so this sort of mixing should be avoided. So if you see a weird
  combination of colored log output lines with non-colored lines that seem to go
  together, please holler as it means something needs to be fixed.
- Builds for Apple devices now explicitly set a thread stack size of 1MB. The
  default there is 512k and I was seeing some stack overflows for heavy physics
  sims or very recursive Python stuff.
- If you want to grab recent logs, you can now use
  `ba.app.log_handler.get_cached()`. This will give you everything that has gone
  through Python logging, Python stdout/stderr, and the C++ Log() call (up to
  the max cache size that is).
- LogHandler output now ALWAYS goes to stderr. Previously it only would if an
  interactive terminal was detected. This should make the binary easier to debug
  if run from scripts/etc. We can add a `--quiet` option if needed or whatnot.
- (build 20859) Fixed an error setting up asyncio loops under Windows related to
  the fact that Python is now inited in the main thread.
- (build 20864) Fatal-error message/traceback now properly prints to stderr
  again (I think the recent logging rejiggering caused it to stop).
- (build 20864) Fixed an issue where the app could crash when connected to the
  cloud console while in a network game.
- Added a simplified help() command which behaves reasonably under the in-game
  console or cloud-console.

### 1.7.6 (build 20687, api 7, 2022-08-11)

- Cleaned up the MetaSubsystem code.
- It is now possible to tell the meta system about arbitrary classes (ba\_meta
  export foo.bar.Class) instead of just the preset types 'plugin', 'game', etc.
- Newly discovered plugins are now activated immediately instead of requiring a
  restart.

### 1.7.5 (build 20672, api 7, 2022-07-25)

- Android build now uses the ReLinker library to load the native main.so, which
  will (hopefully) avoid some random load failures on older Android versions.
- Android Google Play build now prints a message at launch if the billing
  library isn't available or needs to be updated (explaining why purchases won't
  work in that case).
- Various minor bug fixes (mostly cleaning up unnecessary error logging)
- Updated Android builds to use the new NDK 25 release
- Added a warning when trying to play a tournament with a workspace active
- Added api-version to changelog headers and `pcommand version` command.

### 1.7.4 (20646, 2022-07-12)

- Fixed the trophies list showing an incorrect total (Thanks itsre3!)
- ba.app.meta.metascan is now ba.app.meta.scanresults
- Cleaned up co-op ui code a bit
- Added a utility function to add custom co-op games in the practice section:
  `ba.app.add_coop_practice_level`. Also added new workspace template script
  which uses it to define a new co-op game type.
- Removed some spammy debug timing logging I added for tracking down a recent
  bug (can be reenabled by setting env var `BA_DEBUG_TIMING=1`)
- Updated the 'Show Mods Folder' to properly show the path to the mods folder.
  Before it would unhelpfully show something like `<External Storage>/BombSquad`
  but now it should be something more useful like
  `Android/data/net.froemling.bombsquad/files/mods`.
- Android user scripts dir is now called 'mods' instead of 'BombSquad'. The name
  'BombSquad' made sense when it was located in a truly shared area of storage
  but now that it is in the app-specific area (something like
  Android/data/net.froemling.bombsquad/files) it makes sense to just use 'mods'
  like other platforms.
- Updated the Modding Guide button in advanced settings to point to the new
  ballistica wiki stuff instead of the old out-of-date 1.4 modding docs.
- Added ba.app.net.sslcontext which is a shared SSLContext we can recycle for
  our https requests. It turns out it can take upwards of 1 second on older
  Android devices to create a default SSLContext, so this can provide a nice
  speedup compared to the default behavior of creating a new default one for
  each request.
- Rewrote Google Play version purchasing code using Google's newest libraries (
  Google Play Billing 5.0). This should make everything more reliable, but
  please holler if you try to purchase anything in the game and run into
  problems.
- It is now possible on the Google Play version to purchase things like Pro more
  than once for different accounts.

### 1.7.3 (20634, 2022-07-06)

- Fixed an issue with King of the Hill flag regions not working when players
  entered them (Thanks itsre3!)
- Fixed an issue in Chosen One where the flag resetting on top of a player would
  not cause them to become the chosen one (Thanks Dliwk!)
- Fixed an issue where triple-bomb powerup would not flash before wearing off (
  Thanks Juleskie!).
- Fixed an issue where syncing workspaces containing large files could error.
- Net-testing window now requires you to be signed in instead of giving an error
  result in that case.
- The app now issues a gentle notice if plugins are removed instead of erroring
  and continuing to look for them on subsequent launches. This makes things much
  smoother when switching between workspaces or users.
- Added new translation entries for Workspace/Plugin stuff.
- tools/bacloud workspace get/put commands are now functional (wiki page with
  instructions coming soon).
- `_ba.android_get_external_storage_path` is now
  `_ba.android_get_external_files_dir` which maps to the actual call it makes
  under the hood these days.
- Android logging now breaks up long entries such as stack-traces into multiple
  log entries so they should not get truncated.
- The app now issues a warning if device time varies significantly from actual
  world time. This can lead to things like the app incorrectly treating SSL
  certificates as not yet valid and network functionality failing.
- The app now issues a warning if unable to establish secure connections to
  cloud servers (which can be due to aforementioned issue, but could also stem
  from other network problems).
- The Network Testing utility (Settings->Advanced->Network Testing) now tests
  for more potential issues including ones mentioned above.
- The Android version now stores files such as extracted assets and audio caches
  in the non-backed-up files dir (Android's Context.getNoBackupFilesDir()).
  These files can always be recreated by the app so they don't need backups, and
  this makes it more likely that Android will back up what's left in the regular
  files dir (the app config, etc).
- Fixed an issue causing hitches during background SSL network operations (
  manifesting on the Android version but theoretically possibly anywhere).

### 1.7.2 (20620, 2022-06-25)

- Minor fixes in some minigames (Thanks Droopy!)
- Fixed a bug preventing 'clients' arg from working in `_ba.chatmessage` (Thanks
  imayushsaini!)
- Fixed a bug where ba.Player.getdelegate(doraise=True) could return None
  instead of raising a ba.DelegateNotFoundError (thanks Dliwk!)
- Lots of Romanian language improvements (Thanks Meryu!)
- Workspaces are now functional. They require signing in with a V2 account,
  which currently is limited to explicitly created email/password logins. See
  ballistica.net to create such an account or create/edit a workspace. This is
  bleeding edge stuff so please holler with any bugs you come across or if
  anything seems unintuitive.
- Newly detected Plugins are now enabled by default in all cases; not just
  headless builds. (Though a restart is still required before they run). Some
  builds (headless, iiRcade) can't easily access gui settings so this makes
  Plugins more usable there and keeps things consistent. The user still has the
  opportunity to deactivate newly detected plugins before restarting if they
  don't want to use them.
- Reworked app states for the new workspace system, with a new `loading` stage
  that comes after `launching` and before `running`. The `loading` stage
  consists of an initial account log-in (or lack thereof) and any
  workspace/asset downloading related to that. This allows the app to ensure
  that the latest workspace state is synced for the active account before
  running plugin loads and meta scans, allowing those bits to work as seamlessly
  in workspaces as they do for traditional local manual installs.
- Plugins now have an `on_app_running` call instead of `on_app_launch`, allowing
  them to work seamlessly with workspaces (see previous entry).
- Errors running/loading plugins now show up as screen-messages. This can be
  ugly but hopefully provides a bit of debugging capability for anyone testing
  code on a phone or somewhere with no access to full log output. Once we can
  add logging features to the workspaces web ui we can perhaps scale back on
  this.
- Api version increased from 6 to 7 due to the aforementioned plugin changes
  (`on_app_launch` becoming `on_app_running`, etc.)

### 1.7.1 (20597, 2022-06-04)

- V2 account logic fixes
- Polishing V2 web-based login flow

### 1.7.0 (20591, 2022-06-02)

- V2 accounts are now available (woohoo!). These are called 'BombSquad Accounts'
  in the account section. V2 accounts communicate with a completely new server
  and will be the foundation for lots of new functionality in the future.
  However they also function as a V1 account so existing functionality should
  still work. Note that the new 'workspaces' feature for V2-accounts is not yet
  enabled in this build, but it will be in the next few builds. Also note that
  account types such as GameCenter and Google-Play will be 'upgraded' to V2
  accounts in the future so there is no need to try this out if you use one of
  those. But if you use device-accounts you might want to create yourself a V2
  account, since device-accounts will remain V1-only (though you can link an old
  device-account to a v2-enabled account if you want to keep your progress).
  Getting a V2 account now also gives you a chance to reserve a nice account-tag
  before all the good ones are taken.
- Legacy account subsystem has been renamed from `ba.app.accounts` to
  `ba.app.accounts_v1`
- Added `ba.app.accounts_v2` subsystem for working with V2 accounts.
- `ba.SessionPlayer.get_account_id()` is now
  `ba.SessionPlayer.get_v1_account_id()`
- `ba.InputDevice.get_account_id()` is now `ba.InputDevice.get_v1_account_id()`
- `_ba.sign_in()` is now `_ba.sign_in_v1()`
- `_ba.sign_out()` is now `_ba.sign_out_v1()`
- `_ba.get_account_name()` is now `_ba.get_v1_account_name()`
- `_ba.get_account_type()` is now `_ba.get_v1_account_type()`
- `_ba.get_account_state()` is now `_ba.get_v1_account_state()`
- `_ba.get_account_state_num()` is now `_ba.get_v1_account_state_num()`
- `_ba.get_account_display_string()` is now
  `_ba.get_v1_account_display_string()`
- `_ba.get_account_misc_val()` is now `_ba.get_v1_account_misc_val()`
- `_ba.get_account_misc_read_val()` is now `_ba.get_v1_account_misc_read_val()`
- `_ba.get_account_misc_read_val_2()` is now
  `_ba.get_v1_account_misc_read_val_2()`
- `_ba.get_account_ticket_count()` is now `_ba.get_v1_account_ticket_count()`
- Exposing more sources in the public repo; namely networking stuff. I realize
  this probably opens up some attack vectors for hackers but also opens up
  options for server-owners to add their own defenses without having to wait on
  me. Hopefully this won't prove to be a bad idea.
- V2 master server addr is now simply https://ballistica.net. If you had saved
  links to the previous address, https://tools.ballistica.net, please update
  them, as the old address may stop working at some point.
- Upgraded everything to Python 3.10. The upgrade process is pretty smooth at
  this point so we should be able to upgrade yearly now once each new Python
  version has had some time to mature.

### 1.6.12 (20567, 2022-05-04)

- More internal work on V2 master-server communication

### 1.6.11 (20539, 2022-03-23)

- Documentation is now generated using pdoc <https://pdoc.dev>. Thanks Dliwk!!
  ( I'll get it wired up to auto-update to a webpage soon).
- Players who connect to authenticated servers impersonating someone else are
  now simply kicked; not banned. The old behavior was being intentionally
  exploited to ban people from their own servers/etc. I may revert to bans once
  I can do it in a way that is not exploitable.
- The game now establishes a V2 master-server connection (which will soon be
  used for lots of cool functionality). For this version it is mainly enabled
  for testing purposes; please holler if you see any odd warning messages or
  behavior.

### 1.6.10 (20511, 2022-03-20)

- Added `_ba.get_client_public_device_uuid` function which returns a
  semi-permanent device id for a connected client running 1.6.10 or newer. Can
  be useful to combat spam attacks or other mischief.
- Fixed an issue with `make update` not properly rewriting Visual Studio project
  files to account for new/deleted source files.
- Removed various bits of code associated with the (no-longer-functional) Google
  Play Games multiplayer connections.
- Added lots of foundation code for v2 master-server connections (not yet
  enabled).

### 1.6.9 (20486, 2022-02-22)

- Upgraded Android Python to 3.9.10
- Fixed an issue with SSL in Android builds that was preventing communication
  with the master-server in 1.6.8
- Added a new network-diagnostics tool at 'Settings->Advanced->Network Testing'.
  Can be used to diagnose issues talking to master-servers/etc. (especially
  useful now that SSL can factor in)
- Added clipboard support to Mac test build (thought pasting currently requires
  ctrl-v instead of cmd-v).
- Fixed an issue where non-ascii characters in device names could break network
  communication.

### 1.6.8 (20458, 2022-02-16)

- Added Filipino language (Thanks David!)
- Restored pre-v1.5 jump behaviour.
- All communication with the master-server should now be secure (https) using
  root certificates from the
  [certifi](https://github.com/certifi/python-certifi) project. Please holler if
  you run into any connection issues with this version.

### 1.6.7 (20436)

- Fixed a vulnerability which could expose device-account uuids.
- Now generating Linux Arm64 server and test builds (currently built against
  Ubuntu 20).
- Mac test builds are now Universal binaries (Arm64 & x86-64 versions bundled
  together).
- Mac test builds are now notarized and distributed via a snazzy .dmg instead of
  a zip file, so the OS should no longer try to prevent you from running them.
- Test builds can now be found at <https://ballistica.net/builds> - this page
  shows more info about the builds, including file checksums (stored on a
  separate server from the actual files for increased security).

### 1.6.6 (20394)

- Beginning work on moving to new asset system.
- Added Tamil language (Thanks Ryan!)
- Added methods for changing camera attributes to the `_ba` module.

### 1.6.5 (20394)

- Added co-op support to server builds (thanks Dliwk!)
- Updated everything from Python 3.8 to Python 3.9. The biggest immediate impact
  to our code is that basic types such as list, dict, and tuple can be used in
  annotations, eliminating the need to import typing.Dict, typing.List, etc. See
  python.org for more changes.
- Note: accessing mods on external storage on Android will not work in this
  release. This functionality has not been working in recent versions of Android
  due to increased security features anyway and I am in the process of replacing
  it with a cloud based system for installing mods. More on this soon.
- Python 3.9 no longer supports Windows 7 or earlier (according to
  <https://www.python.org/downloads/windows/>) so if you are running such a
  version of Windows you will need to stick to older builds.

### 1.6.4 (20382)

- Some cleanups in the Favorites tab of the gather window.
- Reorganized prefab target names; some targets such as `prefab-debug` are now
  `prefab-gui-debug` (more consistent with the existing `prefab-server-debug`
  targets).
- Windows builds now go to build/windows instead of
  `ballisticacore_windows/build`.
- Lots of project reorganization to allow things such as documentation or the
  dummy `_ba.py` module to be rebuilt from the public repo.
- Added network flood attack mitigation.

### 1.6.3 (20366)

- Telnet access works again for gui builds without requiring a password (access
  must still be granted via the gui).

### 1.6.2 (20365)

- Declare opponent team as the winner if a player with their final turn leaves
  an elimination game.
- Fix for certain cases when trying to host a private game where no available
  nearby servers could be found.
- Enabling per-architecture apk splitting for smaller download sizes on Android.

### 1.6.1 (20362)

- Some clean-up on Android builds, including simplifying ad-networks. No longer
  should ever show rewarded ads in between game rounds (only when actual rewards
  are involved).

### 1.6.0 (20357)

- Revamped netcode significantly. We still don't have client-prediction, but
  things should (hopefully) feel much lower latency now.
- Added network debug graphs accessible by hitting F8.
- Added private parties functionality (cloud hosted parties with associated
  codes making it easier to play with friends)
- The meta subsystem now enables new plugins by default in headless builds.
- Added option to save party in Manual tab
- Slight tidying on the tourney entry popup
- Env var to override UI scale is now `BA_UI_SCALE` instead of
  `BA_FORCE_UI_SCALE`.
- Fixed an issue where ba.storagename() could prevent objects on the stack from
  getting released cleanly
- Improvements to documentation generation such as link to some external base
  types.
- Added `ba.clipboard_*` functions for copying and pasting text on supported
  platforms.
- Implemented clipboard functionality on SDL based builds (such as prefab).
- Fixed an issue where click locations on scaled text fields could be
  incorrectly calculated.
- Server-wrapper improvements allowing config path and `ba_root` path to be
  passed explicitly.
- Binary -cfgdir option now properly allows any path, not just `./ba_root`.
- Additional server-wrapper options such as disabling auto-restart and automatic
  restarts on config file changes.
- Running a `_ba.connect_to_party` command via the -exec arg should now do the
  right thing.
- Fixed possible crash due to buffer under/overruns in `Utils::precalc_rands_*`.
- Fixed a potential crash-on-exit due to statically allocated colliders/caches
  in `ode_collision_trimesh.cpp` getting torn down while in use
- Better randomization for player free-for-all starting locations
- Plugins can now register to be called for pause, resume, and shutdown events
  in addition to launch
- Added ba.app.state holding the overall state of the app (running, paused,
  etc.)
- renamed the efro.dataclasses module to efro.dataclassio and added significant
  functionality
- command-line input no longer errors on commands longer than 4k bytes.
- added show-tutorial option to the server wrapper config
- added custom-team-names option to the server wrapper config
- added custom-team-colors option to the server wrapper config
- added inline-playlist option to the server wrapper config

### 1.5.29 (20246)

- Exposed ba method/class initing in public C++ layer.
- The 'restart' and 'shutdown' commands in the server script now default to
  immediate=True
- Wired up `clean_exit_minutes`, `unclean_exit_minutes`, and `idle_exit_minutes`
  options in the server config
- Removed remains of the google-real-time-multiplayer stuff from the
  android/java layer.

### 1.5.28 (20239)

- Simplified `ba.enum_by_value()`
- Updated Google Play version to hopefully show friend high scores again on
  score screens (at least for levels that have an associated Google Play
  leaderboard).
- Public-party-list now properly shows an error instead of 'loading...' when not
  signed in.
- Heavily reworked public party list display code to be more efficient and avoid
  hitches even with large numbers of servers.

### 1.5.27 (20238)

- Language functionality has been consolidated into a LanguageSubsystem object
  at ba.app.lang
- `ba.get_valid_languages()` is now an attr: `ba.app.lang.available_languages`
- Achievement functionality has been consolidated into an AchievementSubsystem
  object at ba.app.ach
- Plugin functionality has been consolidated into a PluginSubsystem obj at
  ba.app.plugins
- Ditto with AccountV1Subsystem and ba.app.accounts
- Ditto with MetadataSubsystem and ba.app.meta
- Ditto with AdsSubsystem and ba.app.ads
- Revamped tab-button functionality into a cleaner type-safe class (
  bastd.ui.tabs.TabRow)
- Split Gather-Window tabs out into individual classes for future improvements (
  bastd.ui.gather.\*)
- Added the ability to disable ticket-purchasing UIs for builds
  (`ba.app.allow_ticket_purchases`)
- Reworked the public party gather section to perform better; it should no
  longer have to rebuild the list from scratch each time the UI is visited.
- Added a filter option to the public party list (sorry it has taken so long).

### 1.5.26 (20217)

- Simplified licensing header on python scripts.
- General project refactoring in order to open source most of the C++ layer.

### 1.5.25 (20176)

- Added Venetian language (thanks Federico!)
- Fixed an issue where chosen-one flashes would remain if the player leaves the
  game
- Added android input-device detection log messages for debugging
- Android asset-sync phase (completing install...) now emits log output for
  debugging.

### 1.5.24 (20163)

- Upgraded Python from version 3.7 to 3.8. This is a substantial change (though
  nothing like the previous update from 2.7 to 3.7) so please holler if anything
  is broken. These updates will happen once every year or two now...
- Windows debug builds now use Python debug libraries. This should hopefully
  catch more errors that would otherwise go undetected and potentially cause
  crashes.
- Switched windows builds to use 'fast' mode math instead of 'strict'. This
  should make the game run more efficiently (similar modes are already in use on
  other platforms) but holler if any odd breakage happens such as things falling
  through floors (more often than the occasional random fluke-y case that
  happens now).
- Added `_ba.can_display_full_unicode()` for any code that wants to avoid
  printing things that won't show up locally.
- Now pulling some classes such as Literal and Protocol from typing instead of
  `typing_extensions` (they were officially added to Python in 3.8)
- Double taps/clicks now work properly on widgets nested under a scroll-widget
  on mobile (so, for example, replays can now be double-clicked to view them)

### 1.5.23 (20146)

- Fixed the shebang line in `bombsquad_server` file by using `-S` flag for
  `/usr/bin/env`.
- Fixed a bug with hardware keyboards emitting extra characters in the in-game
  console (~ or F2)
- Added support for 'plugin' mods and user controls to configure them in
  settings-\>advanced-\>plugins.
- Renamed `selection_loop_to_parent` to `selection_loops_to_parent` in widget
  calls.
- Added `selection_loops_to_parent`, `border`, `margin`, `claims_left_right`,
  and `claims_tab` args to ba.columnwidget().
- Column-widget now has a default `border` of 0 (explicitly pass 2 to get the
  old look).
- Column-widget now has a default `margin` of 10 (explicitly pass 0 to get the
  old look).
- Added `selection_loops_to_parent`, `claims_left_right`, and `claims_tab` args
  to ba.scrollwidget.
- Added `selection_loops_to_parent`, `claims_left_right`, and `claims_tab` args
  to ba.rowwidget.
- Added `claims_left_right` and `claims_tab` to ba.hscrollwidget().
- Default widget `show_buffer` is now 20 instead of 0 (causes scrolling to stay
  slightly ahead of widget selection). This can be overridden with the
  ba.widget() call if anything breaks.
- Relocated ba.app.uiscale to ba.app.ui.uiscale.
- Top level settings window now properly saves/restores its state again.
- Added Emojis to the Internal Game Keyboard.
- Added continuous CAPITAL letters typing feature in the Internal Game Keyboard.

### 1.5.22 (20139)

- Button and key names now display correctly again on Android (and are cleaned
  up on other platforms too).

### 1.5.21 (20138)

- Added a UI subsystem at ba.app.ui (containing globals/functionality that was
  previously directly under ba.app). And hopefully added a fix for rare state of
  two main menus appearing on-screen at once.
- Added options in the 'Advanced' section to disable camera shake and camera
  gyroscope motion.

### 1.5.20 (20126)

- The ba.Session.teams and ba.Session.players lists are now
  ba.Session.sessionteams and ba.Session.sessionplayers. This is to help keep it
  clear that a Team/Player and a SessionTeam/SessionPlayer are different things
  now.
- Disconnecting an input-device now immediately removes the player instead of
  doing so in the next cycle; this prevents possible issues where code would try
  to access player.inputdevice before the removal happens which would lead to
  errors.
- Updated mac prefab builds to point at homebrew's python@3.7 package now that
  3.8 has been made the default.
- Fixed an issue where adding/deleting UI widgets within certain callbacks could
  cause a crash.
- Fixed a case where an early fatal error could lead to a hung app and no error
  dialog.
- Added environment variables which can override UI scale for testing. Set
  `BA_FORCE_UI_SCALE` to small, medium or large.
- Added a ba.UIScale enum. The value at ba.app.uiscale replaces the old
  `ba.app.interface_type`, `ba.app.small_ui`, and `ba.app.med_ui` values.
- Emoji no longer display in-game with a washed-out appearance. If there are any
  places in-game where bright-colored emoji become distracting, please holler.
- `_ba.get_game_roster()` now includes `account_id` which is the validated
  account id of all clients (will be None until completes). Also, a few keys are
  renamed: `specString->spec_string` and `displayString->display_string`.

### 1.5.19 (20123)

- Cleaned up some bomb logic to avoid weird corner-cases such as land-mine
  explosions behaving like punches when set off by punches or bombs potentially
  resulting in multiple explosions when triggered by multiple other bombs
  simultaneously. Holler if anything explosion-related seems off now.
- Reactivated and cleaned up fatal-error message dialogs; they should now show
  up more consistently and on more platforms when something catastrophic happens
  instead of getting a silent crash.
- Certain hardware buttons on Android which stopped working in 1.5 should now be
  working again...

### 1.5.18 (20108)

- A bit of project cleanup; tools/snippets is now tools/pcommand, etc.
- More minor bug fixes and crash/bug-logging improvements.

### 1.5.17 (20102)

- More cleanup to logging and crash reporting system.
- Various other minor bug fixes...

### 1.5.16 (20099)

- Hopefully finally fixed that pesky crash bug on score submissions.

### 1.5.14 (20096)

- Fixed Android VR version failing to launch.
- More bug fixing and crash reporting improvements.

### 1.5.13 (20095)

- Hopefully fixed an elusive random crash on android that popped up recently.
- Misc bug fixes.

### 1.5.12 (20087)

- Improved exception handling and crash reporting.
- Misc bug fixes.

### 1.5.11 (20083)

- Fixed a freeze in the local network browser.

### 1.5.10 (20083)

- Streamlined C++ layer bootstrapping process a bit.
- Creating sys scripts via ba.modutils now works properly.
- Custom soundtracks should now work again under Android 10.
- Misc other bug fixes.

### 1.5.9 (20082)

- Reduced some hitches when clicking on certain buttons in the UI
- Fixed an issue where very early keyboard/controller connects/disconnects could
  get lost on android.
- `ba._modutils` is now ba.modutils since it is intended to be publicly
  accessible.
- drop-down console is now properly accessible again via android hardware
  keyboards (\` key)
- Other minor bug fixes..

### 1.5.8 (20079)

- Fixed an issue where touch controls or sound settings values could look like
  0.8999999999. Please holler if you see this anywhere else.
- Fixed a potential crash when tapping the screen before the game is fully
  inited.
- Restored the correct error message in the 'Google Play' connection tab from
  1.4 (I am actively working on a replacement)
- Other minor bug fixes.

### 1.5.7 (20077)

- Fixed an issue where co-op score screen rating could look like '
  3.9999999999999'
- Other minor bug fixes.

### 1.5.6 (20075)

- Lots of internal event-handling cleanup/reorganization in preparation for
  Android 1.5 update.
- Lots of low level input handling cleanup, also related to Android 1.5 version.
  Please holler if keyboard/game-controllers/etc. are behaving odd on any
  platforms.
- Now including Android test builds for the first time since 1.5. These have not
  been thoroughly tested yet so please holler with anything that is obviously
  broken.
- Mouse wheel now works in manual camera mode on more platforms.
- Server scripts now run in opt mode in release builds, so they can use bundled
  .opt-1.pyc files.
- Fixes a potential crash in the local network browser.
- Fixes an issue where Hockey Pucks would not show up in network games.
- More misc bug fixes and tidying.

### 1.5.5 (20069)

- Cleaned up Windows version packaging.
- More misc bug fixes.

### 1.5.4 (20067)

- Should now work properly with non-ascii paths on Windows (for real this time).
- Note that Windows game data is now stored under 'Local' appdata instead of '
  Roaming'; if you have an old installation with data you want to preserve, you
  may want to move it over manually.
- Misc cleanup and minor bug fixes.

### 1.5.3 (20065)

- Improved handling of non-ascii characters in file paths on Windows.

### 1.5.2 (20063)

- Fixes an issue with controls not working correctly in net-play between 1.4.x
  and 1.5.x.
- Tidied up onslaught code a bit.
- Fixes various other minor bugs.

### 1.5.1 (20062)

- Windows server now properly displays color when run by double-clicking the
  .bat file.
- Misc bug fixes.

### 1.5.0 (20001)

- This build contains about 2 years worth of MAJOR internal refactoring to
  prepare for the future of BombSquad. As a player this should not (yet) look
  different from 1.4, but for modders there is a lot new. See the rest of these
  change entries or visit [ballistica.net](https://ballistica.net) for more
  info.
- Ported the entire scripting layer from Python 2 to Python 3 (currently at 3.7,
  and I intend to keep this updated to the latest widely-available release).
  There's some significant changes going from python 2 to 3 (new print
  statement, string behavior, etc.), but these are well documented online, so
  please read up as needed. This should provide us some nice benefits and
  future-proofs everything. (my janky 2.7 custom Python builds were getting a
  little long in the tooth).
- Refactored all script code to be PEP8 compliant (Python coding standards).
  Basically, this means that stuff that was camel-case (fooBar) is now a single
  word or underscores (`foobar` / `foo_bar`). There are a few minor exceptions
  such as existing resource and media filenames, but in general old code can be
  ported by taking a pass through and killing the camel-case. I know this is a
  bit of a pain in the ass, but it'll let us use things like Pylint and just be
  more consistent with the rest of the Python world.
- On a related note, I'm now using 'yapf' to keep my Python code formatted
  nicely (using pep8 style); I'd recommend checking it out if you're doing a lot
  of scripting as it's a great time-saver.
- On another related note, I'm trying to confirm to Google's recommendations for
  Python code (search 'Google Python Style Guide'). There are some good bits of
  wisdom in there, so I recommend at least skimming through it.
- And as one last related note, I'm now running Pylint on all my own Python
  code. Highly recommended if you are doing serious scripting, as it can make
  Python almost feel as type-safe as C++.
- The minimum required android version will now be 5.0 (a requirement of the
  Python 3 builds I'm using)
- Minimum required macOS version is now 10.13 (for similar reasons)
- 'bsInternal' module is now `_ba` (better lines up with standard Python
  practices)
- bs.writeConfig() and bs.applySettings() are no more. There is now
  ba.app.config which is basically a fancy dict class with some methods added
  such as commit() and apply()
- bs.getEnvironment() is no more; the values there are now available through
  ba.app (see notes down further)
- Fixed the mac build so command line input works again when launched from a
  terminal
- Renamed 'exceptionOnNone' arg to 'doraise' in various calls.
- bs.emitBGDynamics() is now ba.emitfx()
- bs.shakeCamera() is now ba.camerashake()
- Various other minor name changes (bs.getUIBounds() -> ba.app.ui_bounds, etc.).
  I'm keeping old and new Python API docs around for now, so you can compare as
  needed.
- Renamed bot classes based on their actions instead of their appearances (ie:
  PirateBot -> ExplodeyBot)
- bs.getSharedObject() is now ba.stdobj()
- Removed bs.uni(), bs.utf8(), `bs.uni_to_ints()`, and `bs.uni_from_ints()`
  which are no longer needed due to Python 3's better string handling.
- Removed bs.SecureInt since it didn't do much to slow down hackers and hurts
  code readability.
- Renamed 'finalize' to 'expire' for actors and activities. 'Finalize' sounds
  too much like a destructor, which is not really what that is.
- bs.getMapsSupportingPlayType() is now simply ba.getmaps(). I might want to add
  more filter options to it besides just play-type, hence the renaming.
- Changed the concept of 'game', 'net', and 'real' times to 'sim', 'base', and '
  real'. See time function docs for specifics. Also cleared up a few ambiguities
  over what can be used where.
- I'm converting all scripting functions to operate on floating-point seconds by
  default instead of integer milliseconds. This will let us support more
  accurate simulations later and is just cleaner I feel. To keep existing calls
  working you should be able to add timeformat='ms' and you'll get the old
  behavior (or multiply your time values by 0.001). Specific notes listed below.
- ba.Timer now takes its 'time' arg as seconds instead of milliseconds. To port
  old calls, add: timeformat='ms' to each call (or multiply your input by 0.001)
- ba.animate() now takes times in seconds and its 'driver' arg is now 'timetype'
  for consistency with other time functions. To port existing code you can pass
  timeformat='ms' to keep the old milliseconds based behavior.
- ditto for `ba.animate_array()`
- ba.Activity.end() now takes seconds instead of milliseconds as its delay arg.
- TNTSpawner now also takes seconds instead of milliseconds for `respawn_time`.
- There is a new ba.timer() function which is used for all one-off timer
  creation. It has the same args as the ba.Timer() class constructor.
- bs.gameTimer() is no more. Pass timeformat='ms' to ba.timer() if you need to
  recreate its behavior.
- bs.netTimer() is no more. Pass timetype='base' and timeformat='ms' to
  ba.timer() if you need to recreate its behavior.
- bs.realTimer() is no more. Pass timetype='real' and timeformat='ms' to
  ba.timer() if you need to recreate its behavior.
- There is a new ba.time() function for getting time values; it has consistent
  args with the new ba.timer() and ba.Timer() calls.
- bs.getGameTime() is no more. Pass timeformat='ms' to ba.time() if you need to
  recreate its behavior.
- bs.getNetTime() is no more. Pass timetype='base' and timeformat='ms' to
  ba.time() if you need to recreate its behavior.
- bs.getRealTime() is no more. Pass timetype='real' and timeformat='ms' to
  ba.time() if you need to recreate its behavior.
- bs.getTimeString() is now just ba.timestring(), and accepts seconds by default
  (pass timeformat='ms' to keep old calls working).
- bs.callInGameThread() has been replaced by an optional `from_other_thread` arg
  for ba.pushcall()
- There is now a special `ba.UNHANDLED` value that handlemessage() calls should
  return any time they don't handle a passed message. This will allow fallback
  message types and other nice things in the future.
- Wired the boolean operator up to ba.Actor's exists() method, so now a simple "
  if mynode" will do the right thing for both Actors and None values instead of
  having to explicitly check for both.
- Ditto for ba.Node; you can now just do 'if mynode' which will do the right
  thing for both a dead Node or None.
- Ditto for ba.InputDevice, ba.Widget, ba.Player
- Added a bs.App class accessible via ba.app; will be migrating global app
  values there instead of littering python modules with globals. The only
  remaining module globals should be all-caps public 'constants'
- 'Internal' methods and classes living in `_ba` and elsewhere no longer start
  with underscores. They are now simply marked with '(internal)' in their
  docstrings.  'Internal' bits are likely to have janky interfaces and can
  change without warning, so be wary of using them. If you find yourself
  depending on some internal thing often, please let me know, and I can try to
  clean it up and make it 'public'.
- bs.getLanguage() is no more; that value is now accessible via ba.app.language
- bs.Actor now accepts an optional 'node' arg which it will store as `self.node`
  if passed. Its default DieMessage() and exists() handlers will use `self.node`
  if it exists. This removes the need for a separate NodeActor() for simple
  cases.
- bs.NodeActor is no more (it can simply be replaced with ba.Actor())
- bs.playMusic() is now ba.setmusic() which better fits its functionality (it
  sometimes just continues playing or stops playing).
- The bs.Vector class is no more; in its place is a shiny new ba.Vec3 which is
  implemented internally in C++ so its nice and speedy. Will probably update
  certain things like vector node attrs to support this class in the future
  since it makes vector math nice and convenient.
- Ok you get the point... see [ballistica.net](https://ballistica.net) for more
  info on these changes.

### 1.4.155 (14377)

- Added protection against a repeated-input attack in lobbies.

### 1.4.151 (14371)

- Added Chinese-Traditional language and improved translations for others.

### 1.4.150 (14369)

- Telnet port can now be specified in the config
- Telnet socket no longer opens on headless build when telnet access is off (
  reduces DoS attack potential)
- Added a `filter_chat_message()` call which can be used by servers to
  intercept/modify/block all chat messages.
- `bsInternal._disconnectClient()` now takes an optional banTime arg (in
  seconds, defaults to old value of 300).

### 1.4.148 (14365)

- Added a password option for telnet access on server builds

### 1.4.147 (14364)

- Fixes an issue where a client rejoining a server after being kicked could get
  stuck in limbo
- Language updates
- Increased security on games that list themselves as public. All joining
  players must now be validated by the master server, or they will be kicked.
  This will let me globally ban accounts or ip addresses from joining games to
  avoid things like ad spam-bots (which has been a problem this week).
- Added a max chat message length of 100
- Clients sending abnormal amounts of data to the server will now be auto-kicked

### 1.4.145 (14351)

- Mostly a maintenance release (real work is happening in the 1.5/2.0 branch) -
  minor bug fixes and a few language updates.
- Google deprecated some older SDKs, so the minimum Android supported by this
  build is now 4.4

### 1.4.144 (14350)

- Added Greek translation

### 1.4.143 (14347)

- Fixed an issue where server names starting and ending with curly brackets
  would display incorrectly
- Fixed an issue where an android back-button press very soon after launch could
  lead to a crash
- Fixed a potential crash if a remove-player call is made for a player that has
  already left

### 1.4.142 (14346)

- Fixed an issue in my rigid body simulation code which could lead to crashes
  when large numbers of bodies are present

### 1.4.141 (14344)

- Fixed a longstanding bug in my huffman compression code that could cause an
  extra byte of unallocated memory to be read, leading to occasional crashes

### 1.4.140 (14343)

- Fixed a few minor outstanding bugs from the 1.4.139 update

### 1.4.139 (14340)

- Added an option to the server builds to point to a server-stats webpage that
  will show up as an extra link in the server browser (in client 1.4.139+)
- Removed the language column from the server browser. This was more relevant
  back when all clients saw the game in the server's language, and is nowadays
  largely just hijacked for silly purposes. Holler if you miss it.
- Server list now re-pings servers less often and averages ping results to
  reduce the amount of jumping around in the list. Please holler if this feels
  off.
- Added some slick new client-verification tech. Going forward it should be
  pretty much impossible to fool a server into thinking you are using a
  different account than you really are.
- Added a `get_account_id()` method to the bs.Player class. This will return a
  player's signed-in account-id (when it can be verified for certain)

### 1.4.138 (14336)

- Removed SDL library from the server builds, so that's one less dependency that
  needs to be installed when setting up a linux server

### 1.4.137 (14331)

- Lots of internal code cleanup and reorganization before I dig into networking
  rework (hopefully didn't break too much)
- Slowly cleaning up Python files (hoping to move closer to PEP 8 standards and
  eventually Python 3)
- Added Hindi language
- Cleared out some old build types (farewell OUYA; thanks for the memories)
- Added support for meshes with > 65535 verts (though turns out OpenGL ES2
  doesn't support this so moot at the moment)

### 1.4.136 (14327)

- Updated 'kiosk mode' functionality (used for simple demo versions of the game)
- Lots of work getting VR builds up to date
- Fixed an issue where 'report this player' window would show up behind the
  window that spawned it

### 1.4.135 (14324)

- Updated various SDKs for the android build (now building against api 27,
  removed inmobi ads, etc.)

### 1.4.134 (14322)

- Fixed an issue where the internal keyboard would sometimes show up behind game
  windows
- Fixed an issue where UI widget selection would sometimes loop incorrectly at
  window edges
- Fixed an issue where overlay windows such as the quit dialog would allow
  clicks to pass through to regular windows under them
- Work on 2.0 UI (not yet enabled)

### 1.4.133 (14318)

- Pro upgrade now unlocks custom team names and colors in teams mode
- Added a 'Mute Chat' option for completely ignoring incoming chat messages
- Fixed a longstanding issue where player-selectors could get 'stuck'
- Pro upgrade now unlocks a new exact color picker option for character
  colors/highlights/etc.
- Added new flag icons to the store: Iran, Poland, Argentina, Philippines, and
  Chile
- Added an option for translators to be notified by the game whenever there are
  new phrases to translate (under settings->advanced)
- Increased quality on some models, textures and audio
- Assault no longer counts dead bodies hitting the flag as scores
- Replay speed can now be controlled with -/= keys (on devices with keyboards)
- Added Serbian language
- Remote app connections are now disabled by default on server builds
- Server wrapper script now supports python 3 in addition to python 2. (Python 3
  support in the actual game will still be awhile)
- Added better crash reporting on Android, so I can hopefully fix bugs more
  quickly.
- bs.Lstr() can now take a 'fallbackResource' or 'fallbackValue' argument; the
  old 'fallback' argument is deprecated
- Removed the long-since-deprecated bs.translate() and bs.getResource() calls (
  bs.Lstr() should be used for all that stuff now)
- Removed some deprecated functions from GameActivity:
  getInstanceScoreBoardNameLocalized(), getInstanceNameLocalized(),
  getConfigDescriptionLocalized()

### 1.4.132 (14316)

- Fixed an issue where the game could get stuck in a black screen after resuming
  on Android

### 1.4.131 (14315)

- Replay playback speed can now be adjusted in the menu
- Fixed an issue with touch controls showing up while in party chat
- Fixed issues with the new anti-turbo logic when hosting

### 1.4.130 (14313)

- New character: Grumbledorf the Wizard
- Improved public party browsing performance
- Added protections against turbo exploits when hosting
- Fixed issues with some Android controllers not being recognized

### 1.4.126 (14307)

- Improved keyboard and mouse support on Android

### 1.4.125 (14306)

- Added support for keyboards on Android
- Added support for desktop-like environments such as Samsung DeX and
  Chromebooks on Android
- Optimized game UI for wide-screen layouts such as the Galaxy Note 8

### 1.4.121 (14302)

- Added support for account unlinking

### 1.4.118 (14298)

- Added 64-bit arm binary to Android builds

### 1.4.111 (14286)

- BombSquad Pro now unlocks 2 additional characters
- multi-line chat messages are now clamped down to 1 line; should prevent
  annoying multi-line fullscreen message spam

### 1.4.106 (14280)

- the game will now only print 'game full' player-rejection messages to the
  client attempting to join; should reduce annoying message spam.

### 1.4.101 (14268)

- the game will now attempt to load connecting players' profiles and info from
  my master-server instead of trusting the player; should reduce cheating

### 1.4.100 (14264)

- added a 'playlistCode' option in the server config which corresponds with
  playlist codes added in BombSquad 1.4.100 (used for sharing playlists with
  friends). Now you can create a custom playlist, grab a code for it, and easily
  use it in a dedicated server.

### 1.4.99 (14252)

- there is now a forced 10-second delay between a player leaving the game and
  another player from that same client joining the game. This should fix the
  exploit where players were leaving and re-joining to avoid spawn times.
- most in-game text is now set as bs.Lstr() values so that they show up in the
  client's own language instead of the server's There are currently a few
  exceptions such as time values which I need to address.

### 1.4.98 (14248)

- added kick-votes that can be started by any client. Currently, a client must
  type '0' or '1' in chat to vote, but I'll add buttons for them soon.
- modified text nodes so that they can display in each client's own language.  (
  most text nodes don't do this yet but the capability is there). However, this
  means older clients can't connect to 1.4.98 servers, so you may want to stick
  with an older server for a bit until the userbase gets more updated.

### 1.4.97 (14247)

- back to displaying long names in more places; mainly just the in-game ones are
  clamped... trying to find a good balance...

### 1.4.97 (14246)

- public party names will now show up for clients as the title of their party
  windows instead of "My Party" and also during connect/disconnect (requires
  client 14246+)
- server now ignores 'locked' states on maps/game-types, so meteor-shower,
  target-practice, etc. should work now

### 1.4.97 (14244)

- kicked players are now unable to rejoin for a several minutes

### 1.4.96 (14242)

- chat messages and the party window now show player names instead of account
  names when possible
- server now clamps in-game names to 8 characters so there's some hope of
  reading them in-game. Can loosen this or add controls for how clamping happens
  if need be.

### 1.4.96 (14241)

- added an automatic chat-block to combat chat spammers. Block durations start
  at 10 seconds and double with each repeat offense

### 1.4.95 (14240)

- fixed an issue where a single account could not be used to host multiple
  parties at once

### 1.4.95 (14236)

- added a port option to the config, so it's now possible to host multiple
  parties on one machine (note that bombsquad 1.4.95+ is required to connect
  ports aside from 43210)

### 1.4.95 (14234)

- fixed a bug that could cause the Windows version to freeze randomly after a
  while

### 1.4.95 (14233)

- bombsquad (both `bs_headless` and regular) now reads commands from
  standard input, making it easier to run commands via scripts or the terminal
- server now runs using a 'server' account-type instead of the local 'device'
  account. (avoids daily-ticket-reward messages and other stuff that's not
  relevant to servers)
- the server script now passes args to the game as a json file instead of
  individual args; this should keep things cleaner and more expandable
- the `bombsquad_server` script also now reads commands from stdin, allowing
  reconfiguring server settings on the fly
- added more options such as the ability to set game series lengths and to host
  a non-public party

### 1.4.94

- now have mac, windows, and both 32 and 64-bit linux server builds
- added an optional config.py file that can be used instead of modifying the
  server script itself
- added an autoBalanceTeams option for teams games
- people joining and leaving the party are no longer announced (too much noise)

### 1.4.93

- should now properly allow clients to use their unlocked characters
- added an option to enable telnet access<|MERGE_RESOLUTION|>--- conflicted
+++ resolved
@@ -44,14 +44,10 @@
   Temp!)
 - Sphinx based Python documentation generation is now wired up (Thanks
   Loup-Garou911XD!)
-<<<<<<< HEAD
-- Renaming & overwriting existing profiles is no longer possible (Thanks Temp
-=======
 - Renaming & overwriting existing profiles is no longer possible (Thanks Temp!)
 - Cleaned up builds when running under WSL. Things like `make mypy` should now
   work correctly there, and it should now be possible to build and run either
   Linux or Windows builds there.
->>>>>>> 650572af
 
 ### 1.7.32 (build 21741, api 8, 2023-12-20)
 - Fixed a screen message that no one will ever see (Thanks vishal332008?...)
