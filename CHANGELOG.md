### 1.7.33 (build 21770, api 8, 2024-03-01)
- Stress test input-devices are now a bit smarter; they won't press any buttons
  while UIs are up (this could cause lots of chaos if it happened).
- Added a 'Show Demos When Idle' option in advanced settings. If enabled, the
  game will show gameplay demos (a slightly modified form of the stress test)
  periodically after sitting idle at the main menu for a bit. Like an old arcade
  game. I added this for an upcoming conference appearance but though people
  might like to enable it in other cases.
- Replays now have a play/pause button alongside the speed adjustment buttons
  (Thanks vishal332008!)
- Players now get points for killing bots with their own bombs by catching it
  and throwing it back at them. This is actually old logic but was disabled due
  to a logic flaw, but should be fixed now. (Thanks VinniTR!)
- Updated the 'Settings->Advanced->Enter Code' functionality to talk to the V2
  master server (V1 is still used as a fallback).
- Adopted the `@override` decorator in all Python code and set up Mypy to
  enforce its usage. Currently `override` comes from `typing_extensions` module
  but when we upgrade to Python 3.12 soon it will come from the standard
  `typing` module. This decorator should be familiar to users of other
  languages; I feel it helps keep logic more understandable and should help us
  catch problems where a base class changes or removes a method and child
  classes forget to adapt to the change.
<<<<<<< HEAD
- Added a reset button in the input mapping menu. (Thanks Temp!)
=======
- Custom spaz "curse_time" values now work properly. (Thanks Temp!)
- Implemented `efro.dataclassio.IOMultiType` which will make my life a lot
  easier.
- Punches no longer physically affect powerup boxes which should make it easier
  to grab the powerup (Thanks VinniTR!).
- The 'Manual' party tab now supports entering IPv6 addresses (Thanks
  brostos!).
- Fixes a bug where Meteor Shower could make the game-end bell sound twice
  (Thanks 3alTemp!).
>>>>>>> a01e5608
  
### 1.7.32 (build 21741, api 8, 2023-12-20)
- Fixed a screen message that no one will ever see (Thanks vishal332008?...)
- Plugins window now displays 'No Plugins Installed' when no plugins are present (Thanks vishal332008!)
- Old messages are now displayed as soon as you press 'Unmute Chat' (Thanks vishal332008!)
- Added an 'Add to Favorites' entry to the party menu (Thanks vishal332008!)
- Now displays 'No Parties Added' in favorites tab if no favorites are present (Thanks vishal332008!)
- Now shows character icons in the profiles list window (Thanks vishal332008!)
- Added a Random button for names in the Player Profiles window (Thanks vishal332008!)
- Fixed a bug where no server is selected by default in the favorites tab (Thanks vishal332008!)
- Fixed a bug where no replay is selected by default in the watch tab (Thanks vishal332008!)
- Fixed a bug where no profile is selected by default in the profile tab (Thanks vishal332008!)
- Fixed a number of UI screens so that ugly window edges are no longer visible
  in corners on modern ultra wide phone displays.
- Added a `player_rejoin_cooldown` server config option. This defaults to 10
  seconds for servers but 0 for normal gui clients. This mechanism had been
  introduced recently to combat multiplayer fast-rejoin exploits and was set to
  10 seconds everywhere, but it could tend to be annoying for local single
  player play, dev testing, etc. Hopefully this strikes a good balance now.
- Removed the player-rejoin-cooldown mechanism from the C++ layer since it was
  redundant with the Python level one and didn't cover as many cases.
- Restored the behavior from before 1.7.28 where backgrounding the app would
  bring up the main menu and pause the action. Now it is implemented more
  cleanly however (an `on_app_active_changed()` call in the `AppMode` class).
  This means that it also applies to other platforms when the app reaches the
  'inactive' state; for instance when minimizing the window on the SDL build.

### 1.7.31 (build 21727, api 8, 2023-12-17)
- Added `bascenev1.get_connection_to_host_info_2()` which is an improved
  type-safe version of `bascenev1.get_connection_to_host_info()`.
- There is now a link to the official Discord server in the About section
  (thanks EraOSBeta!).
- Native stack traces now work on Android; woohoo! Should be very helpful for
  debugging.
- Added the concept of 'ui-operations' in the native layer to hopefully clear
  out the remaining double-window bugs. Basically, widgets used to schedule
  their payload commands to a future cycle of the event loop, meaning it was
  possible for commands that switched the main window to get scheduled twice
  before the first one ran (due to 2 key presses, etc), which could lead to all
  sorts of weirdness happening such as multiple windows popping up when one was
  intended. Now, however, such commands get scheduled to a current
  'ui-operation' and then run *almost* immediately, which should prevent such
  situations. Please holler if you run into any UI weirdness at this point.
  
### 1.7.30 (build 21697, api 8, 2023-12-08)
- Continued work on the big 1.7.28 update.
- Got the Android version back up and running. There's been lots of cleanup and
  simplification on the Android layer, cleaning out years of cruft. This should
  put things in a better more maintainable place, but there will probably be
  some bugs to iron out, so please holler if you run into any.
- Minimum supported Android version has been bumped from 5.0 to 6.0. Some
  upcoming tech such as ASTC textures will likely not be well supported on such
  old devices, so I think it is better to leave them running an older version
  that performs decently instead of a newer version that performs poorly. And
  letting go of old Android versions lets us better support new ones.
- Android version now uses the 'Oboe' library as an audio back-end instead of
  OpenSL. This should result in better behaving audio in general. Please holler
  if you experience otherwise.
- Bundled Android Python has been bumped to version 3.11.6.
- Android app suspend behavior has been revamped. The app should stay running
  more often and be quicker to respond when dialogs or other activities
  temporarily pop up in front of it. This also allows it to continue playing
  music over other activities such as Google Play Games
  Achievements/Leaderboards screens. Please holler if you run into strange side
  effects such as the app continuing to play audio when it should not be.
- Modernized the Android fullscreen setup code when running in Android 11 or
  newer. The game should now use the whole screen area, including the area
  around notches or camera cutouts. Please holler if you are seeing any problems
  related to this.
- (build 21626) Fixed a bug where click/tap locations were incorrect on some
  builds when tv-border was on (Thanks for the heads-up Loup(Dliwk's fan)!).
- (build 21631) Fixes an issue where '^^^^^^^^^^^^^' lines in stack traces could
  get chopped into tiny bits each on their own line in the dev console.
- Hopefully finally fixed a longstanding issue where obscure cases such as
  multiple key presses simultaneously could cause multiple main menu windows to
  pop up. Please holler if you still see this problem happening anywhere. Also
  added a few related safety checks and warnings to help ensure UI code is free
  from such problems going forward. To make sure your custom UIs are behaving
  well in this system, do the following two things: 1) any time you call
  `set_main_menu_window()`, pass your existing main menu window root widget as
  `from_window`. 2) In any call that can lead to you switching the main menu
  window, check if your root widget is dead or transitioning out first and abort
  if it is. See any window in `ui_v1_lib` for examples.
- (build 21691) Fixed a bug causing touches to not register in some cases on
  newer Android devices. (Huge thanks to JESWIN A J for helping me track that
  down!).
- Temporarily removed the pause-the-game-when-backgrounded behavior for locally
  hosted games, mainly due to the code being hacky. Will try to restore this
  functionality in a cleaner way soon.

### 1.7.29 (build 21619, api 8, 2023-11-21)

- Simply continued work on the big 1.7.28 update. I was able to finally start
  updating the Mac App Store version of the game again (it had been stuck at
  1.4!), and it turns out that Apple AppStore submissions require the version
  number to increase each time and not just the build number, so we may start
  seeing more minor version number bumps for that reason.
- Windows builds should now die with a clear error when the OpenGL version is
  too old (OpenGL 3.0 or newer is required). Previously they could die with more
  cryptic error messages such as "OpenGL function 'glActiveTexture2D' not
  found".

### 1.7.28 (build 21599, api 8, 2023-11-16)

- Turning off ticket continues on all platforms. I'll be moving the game towards
  a new monetization scheme mostly based on cosmetics and this has always felt a
  bit ugly pay-to-win to me, so it's time for it to go. Note that the
  functionality is still in there if anyone wants to support it in mods.
- Massively cleaned up code related to rendering and window systems (OpenGL,
  SDL, etc). This code had been growing into a nasty tangle for 15 years
  attempting to support various old/hacked versions of SDL, etc. I ripped out
  huge chunks of it and put back still-relevant pieces in a much more cleanly
  designed way. This should put us in a much better place for supporting various
  platforms and making graphical improvements going forward.
  `ballistica/base/app_adapter/app_adapter_sdl.cc` is an example of the now
  nicely implemented system.
- The engine now requires OpenGL 3.0 or newer on desktop and OpenGL ES 3.0 or
  newer on mobile. This means we're cutting off a few percent of old devices on
  Android that only support ES 2, but ES 3 has been out for 10 years now so I
  feel it is time. As mentioned above, this allows massively cleaning up the
  graphics code which means we can start to improve it. Ideally now the GL
  renderer can be abstracted a bit more which will make the process of writing
  other renderers easier.
- Removed gamma controls. These were only active on the old Mac builds anyway
  and are being removed from the upcoming SDL3, so if we want this sort of thing
  we should do it through shading in the renderer now.
- Implemented both vsync and max-fps for the SDL build of the game. This means
  you can finally take advantage of that nice high frame rate monitor on your
  PC. Vsync supports 'Disable', 'Enabled' and 'Auto', which attempts to use
  'adaptive' vsync if available, and no vsync otherwise.
- Spent some time tuning a few frame-timing mechanisms, so motion in the game
  should appear significantly smoother in some cases. Please let me know if it
  ever appears *less* smooth than before or if you see what looks like weird
  speed changes which could be timing problems.
- Debug speed adjustments are now Ctrl-plus or Ctrl-minus instead of just plus
  or minus. This makes these safer in case we want to enable them in regular
  builds at some point.
- Flashing things in the game (powerups about to disappear, etc.) now flash at a
  consistent rate even on high frame rate setups.
- Renamed Console to DevConsole, and added an option under advanced settings to
  always show a 'dev' button onscreen which can be used to toggle it. The
  backtick key still works also for anyone with a keyboard. I plan to add more
  functionality besides just the Python console to the dev-console, and perhaps
  improve the Python console a bit too (add support for on-screen keyboards,
  etc.)
- The in-app Python console text is now sized up on phone and tablet devices,
  and is generally a bit larger everywhere.
- Added an API to define DevConsole tabs via Python. Currently it supports basic
  buttons and text, but should be easy to expand to whatever we need. See
  `babase/_devconsole.py`. It should be easy to define new tabs via plugins/etc.
- Cleaned up onscreen keyboard support and generalized it to make it possible to
  support other things besides widgets and to make it easier to implement on
  other platforms.
- Added onscreen keyboard support to the in-app Python console and added an Exec
  button to allow execing it without a return key on a keyboard. The cloud
  console is probably still a better way to go for most people but this makes at
  least simple things possible without an internet connection for most Android
  users.
- Pressing esc when the DevConsole is in its small form now dismisses it
  instead of toggling it to its large form.
- Added some high level functionality for copying and deleting feature-sets to
  the `spinoff` tool. For example, to create your own `poo` feature-set based on
  the existing `template_fs` one, do `tools/spinoff fset-copy template_fs poo`.
  Then do `make update` and `make cmake` to build and run the app, and from
  within it you should be able to do `import bapoo` to get at your nice shiny
  poo feature-set. When you are done playing around, you can do `tools/spinoff
  fset-delete poo` to blow away any traces of it.
- Public builds now properly reconstruct the CMakeLists.txt file for project
  changes.
- Efrocache now supports a starter-archive when building server builds. This
  means that if you do something like `make clean; make
  prefab-server-release-build` you should see just a few file downloads
  happening instead of the hundreds that would happen before, which should be
  significantly faster & more efficient.
- Updated internal Python builds for Apple & iOS to 3.11.5, and updated a few
  dependent libraries as well (OpenSSL bumped from 3.0.8 to 3.0.10, etc.).
- Cleaned up the `babase.quit()` mechanism. The default for the 'soft' arg is
  now true, so a vanilla `babase.quit()` should now be a good citizen on mobile
  platforms. Also added the `g_base->QuitApp()` call which gives the C++ layer
  a high level equivalent to the Python call.
- (build 21326) Fixed an uninitialized variable that could cause V1 networking
  to fail in some builds/runs (thanks Rikko for the heads-up).
- (build 21327) Fixed an issue that could cause the app to pause for 3 seconds
  at shutdown.
- Worked to improve sanity checking on C++ RenderComponents in debug builds to
  make it easier to use and avoid sending broken commands to the renderer. Some
  specifics follow.
- RenderComponents (C++ layer) no longer need an explicit Submit() at the end;
  if one goes out of scope not in the submitted state it will implicitly run a
  submit. Hopefully this will encourage concise code where RenderComponents are
  defined in tight scopes.
- RenderComponents now have a ScopedTransform() call which can be used to push
  and pop the transform stack based on C++ scoping instead of the old
  PushTransform/PopTransform. This should make it harder to accidentally break
  the transform stack with unbalanced components.
- Fixes an issue related to incorrect die-message handling by hockey pucks (fix
  #617). Thanks EraOSBeta!
- Fixes an issue where clamped player-name would display incorrectly if extra
  spaces are present (fix #618). Thanks vishal332008!
- Fixes an issue where King of the Hill scoreboard did not display immediately
  (fix #614). Thanks heLlow-step-sis!
- Fixes an issue where CTF flag return counters could get stuck (fix #584).
  Thanks SoK05 and Dliwk!
- In cases where there's no browser available, the v2 account sign-in URL can
  now be tapped to copy it (Thanks vishal332008!).
- Removed the bits from `babase.app` that were deprecated in 1.7.27. I know that
  was only one version ago, but this version has been cooking for a while now.
- Visual Studio projects have been updated to target Visual Studio 2022.
- Now that all our compilers support it, updating from the C++17 standard to
  C++20. This will allow a few useful things such as being able to pack 8 bools
  into 1 byte.
- Created a custom icon for BallisticaKit (previously it was just the BombSquad
  icon with an ugly 'C' on it). BombSquad itself will still have the BombSquad
  icon.
- Changed `AppState.NOT_RUNNING` to `AppState.NOT_STARTED` since not-running
  could be confused with a state such as paused.
- Changed the general app-state terms 'pause' and 'resume' to 'suspend' and
  'unsuspend'. (note this has nothing to do with pausing in the game which is
  still called pausing). The suspend state is used by mobile versions when
  backgrounded and basically stops all activity in the app. I may later add
  another state called 'paused' for when the app is still running but there is
  an OS dialog or ad or something in front of it. Though perhaps another term
  would be better to avoid confusion with the act of pausing in the game
  ('inactive' maybe?).
- Fixed an issue that could cause a few seconds delay when shutting down if
  internet access is unavailable.
- Generalized the UI system to accept a delegate object, of which UIV1 is now
  one. In the future this will allow plugging in UIV2 instead or other UI
  systems.
- Headless builds now plug in *no* ui delegate instead of UIV1, so one must
  avoid calling UI code from servers now. This should reduce server resource
  usage a bit. Please holler if this causes non-trivial problems. In general,
  code that brings up UI from gameplay contexts should check the value of
  `ba.app.env.headless` and avoid doing so when that is True.
- Cleaned up quit behavior a bit more. The `babase.quit()` call now takes a
  single `babase.QuitType` enum instead of the multiple bool options it took
  before. It also takes a `confirm` bool arg which allows it to be used to bring
  up a confirm dialog.
- Clicking on a window close button to quit no longer brings up a confirm dialog
  and instead quits immediately (though with a proper graceful shutdown and a
  lovely little fade).
- Camera shake is now supported in network games and replays. Somehow I didn't
  notice that was missing for years. The downside is this requires a server to
  be hosting protocol 35, which cuts off support for 1.4 clients. So for now I
  am keeping the default at 33. Once there a fewer 1.4 clients around we can
  consider changing this (if everything hasn't moved to SceneV2 by then).
- Added a server option to set the hosting protocol for servers who might want
  to allow camera shake (or other minor features/fixes) that don't work in the
  default protocol 33. See `protocol_version` in `config.yaml`. Just remember
  that you will be cutting off support for older clients if you use 35.
- Fixed a bug with screen-messages animating off screen too fast when frame
  rates are high.
- Added a proper graceful shutdown process for the audio server. This should
  result in fewer ugly pops and warning messages when the app is quit.
- Tidied up some keyboard shortcuts to be more platform-appropriate. For
  example, toggling fullscreen on Windows is now Alt+Enter or F11.
- Fancy rebuilt Mac build should now automatically sync its frame rate to the
  display its running on (using CVDisplayLinks, not VSync).
- Mac build is now relying solely on Apple's Game Controller Framework, which
  seems pretty awesome these days. It should support most stuff SDL does and
  with less configuring involved. Please holler if you come across something
  that doesn't work.
- Mac build is also now using the Game Controller Framework to handle keyboard
  events. This should better handle things like modifier keys and also will
  allow us to use that exact same code on the iPad/iPhone version.
- OS key repeat events are no longer passed through the engine. This means that
  any time we want repeating behavior, such as holding an arrow key to move
  through UI elements, we will need to wire it up ourselves. We already do this
  for things like game controllers however, so this is more consistent in a way.
- Dev console no longer claims key events unless the Python tab is showing and
  there is a hardware keyboard attached. This allows showing dev console tabs
  above gameplay without interfering with it.
- Added clipboard paste support to the dev console python terminal.
- Added various text editing functionality to the dev console python terminal
  (cursor movement, deleting chars and words, etc.)
- Internal on-screen-keyboard now has a cancel button (thanks vishal332008!)
- Public servers list now shows 'No servers found' if there are no servers to
  show instead of just remaining mysteriously blank (thanks vishal332008!)
- Players are now prevented from rejoining a session for 10 seconds after they
  leave to prevent game exploits. Note this is different than the existing
  system that prevents joining a *party* for 10 seconds; this covers people
  who never leave the party (Thanks EraOSBeta!).
- Fixes an issue where servers could be crashed by flooding them with join
  requests (Thanks for the heads-up Era!).
- The engine will now ignore empty device config dicts and fall back to
  defaults; these could theoretically happen if device config code fails
  somewhere and it previously would leave the device mysteriously inoperable.
- The game will now show <unset> for controls with no bindings in the in-game
  guide and controller/keyboard config screens.
- Fixed a crash that could occur if SDL couldn't find a name for connected
  joystick.
- Simplified the app's handling of broken config files. Previously it would do
  various complex things such as offering to edit the broken config on desktop
  builds, avoiding overwriting broken configs, and automatically loading
  previous configs. Now, if it finds a broken config, it will simply back it up
  to a .broken file, log an error message, and then start up normally with a
  default config. This way, things are more consistent across platforms, and
  technical users can still fix and restore their old configs. Note that the app
  still also writes .prev configs for extra security, though it no longer uses
  them for anything itself.
- Converted more internal engine time values from milliseconds to microseconds,
  including things like the internal EventLoop timeline. Please holler if you
  notice anything running 1000x too fast or slow. In general my strategy going
  forward is to use microseconds for exact internal time values but to mostly
  expose float seconds to the user, especially on the Python layer. There were
  starting to be a few cases were integer milliseconds was not enough precision
  for internal values. For instance, if we run with unclamped framerates and hit
  several hundred FPS, milliseconds per frame would drop to 0 which caused some
  problems. Note that scenev1 will be remaining on milliseconds internally for
  compatibility reasons. Scenev2 should move to microseconds though.
- The V2 account id for the signed in account is now available at
  `ba*.app.plus.accounts.primary.accountid` (alongside some other existing
  account info).
- (build 21585) Fixed an issue where some navigation key presses were getting
  incorrectly absorbed by text widgets. (Thanks for the heads-up Temp!)
- (build 21585) Fixed an issue where texture quality changes would not take
  effect until next launch.
- Added a 'glow_type' arg to `bauiv1.textwidget()` to adjust the glow used when
  the text is selected. The default is 'gradient' but there is now a 'uniform'
  option which may look better in some circumstances.
  
### 1.7.27 (build 21282, api 8, 2023-08-30)

- Fixed a rare crash that could occur if the app shuts down while a background
  thread is making a web request. The app will now try to wait for any such
  attempts to complete.
- Fixed a bug where PlayerSpaz used `bs.apptime()` where `bs.time()` should have
  been used (thanks EraOSBeta!).
- Added `babase.app.env` which is a type-friendly object containing various
  environment/runtime values. Values directly under `app` such as
  `babase.app.debug_build` will either be consolidated here or moved to classic
  if they are considered deprecated.
- Started using Python's `warnings` module to announce deprecations, and turned
  on deprecation warnings for the release build (by default in Python they are
  mostly only on for debug builds). This way, when making minor changes, I can
  keep old code paths intact for a few versions and warn modders that they
  should transition to new code paths before the old ones disappear. I'd prefer
  to avoid incrementing api-version again if at all possible since that is such
  a dramatic event, so this alternative will hopefully allow gently evolving
  some things without too much breakage.
- Following up on the above two entries, several attributes under `babase.app`
  have been relocated to `babase.app.env` and the originals have been given
  deprecation warnings and will disappear sometime soon. This includes
  `build_number`, `device_name`, `config_file_path`, `version`, `debug_build`,
  `test_build`, `data_directory`, `python_directory_user`,
  `python_directory_app`, `python_directory_app_site`, `api_version`, `on_tv`,
  `vr_mode`, `toolbar_test`, `arcade_mode`, `headless_mode`, `demo_mode`, and
  `protocol_version`.
- Reverting the Android keyboard changes from 1.7.26, as I've received a few
  reports of bluetooth game controllers now thinking they are keyboards. I'm
  thinking I'll have to bite the bullet and implement something that asks the
  user what the thing is to solve cases like that.
- Added tags allowing easily stripping code out of spinoff projects when a
  specific feature-set is not present. For example, to strip lines out when
  feature-set 'foo' is not present, surround them by lines containing
  `__SPINOFF_REQUIRE_FOO_BEGIN__` and `__SPINOFF_REQUIRE_FOO_END__`.

### 1.7.26 (build 21259, api 8, 2023-08-29)

- Android should now be better at detecting hardware keyboards (you will see
  'Configure Keyboard' and 'Configure Keyboard P2' buttons under
  Settings->Controllers if a hardware keyboard is detected). It can be a bit
  tricky distinguishing between gamepad type devices and keyboards on Android,
  so please holler if you have a gamepad that now suddenly thinks it is a
  keyboard or anything like that.
- Various general improvements to the pcommand (project command) system.
- Modules containing pcommand functions are now named with an 's' - so
  `pcommands.py` instead of `pcommand.py`. `pcommand.py` in efrotools is now
  solely related to the functioning of the pcommand system.
- Implemented the `pcommandbatch` system, which is a way to run pcommands using
  a simple local server/client architecture, and set up key build targets to use
  that by default instead of regular pcommand. In some cases, such as when
  assembling build assets, this can speed things up by 5x or so. Run `make
  pcommandbatch_speed_test` to see what the theoretical biggest speedup is on
  your system. If you run into any problems that seem to be related to this, you
  can disable it by setting env var `BA_PCOMMANDBATCH_DISABLE=1` which will
  cause everything to go use regular old pcommand. See docs in
  `tools/efrotools/pcommandbatch.py` for more info.
- Renamed the various `App` C++ classes to `AppAdapter` which better represents
  their current intended role. They are not a general interface to app
  functionality, but rather adapt the app to a particular paradigm or api (VR,
  Headless, SDL GUI, etc.). Also am trying to move any functionality out of
  those classes that does not fit that definition.
- Started cleaning up the app shutdown process. This will allow the app to
  gracefully run tasks such as syncing account data to the cloud or disk or
  properly closing the audio system when shutting down. It also means there
  should be more consistent use of the 'Quit?' confirm window. Please holler if
  you see any odd behavior when trying to quit the app.
- Unix TERM signal now triggers graceful app shutdown.
- Added `app.add_shutdown_task()` to register coroutines to be run as part of
  shutdown.
- Removed `app.iircade_mode`. RIP iiRcade :(.
- Changed `AppState.INITIAL` to `AppState.NOT_RUNNING`, added a
  `AppState.NATIVE_BOOTSTRAPPING`, and changed `AppState.LAUNCHING` to
  `AppState.INITING`. These better describe what the app is actually doing while
  in those states.

### 1.7.25 (build 21211, api 8, 2023-08-03)

- Fixed an issue where the main thread was holding the Python GIL by default in
  monolithic builds with environment-managed event loops. This theoretically
  could have lead to stuttery performance in the Android or Mac builds.
- Did a bit of cleanup on `baenv.py` in preparation for some additional setup it
  will soon be doing to give users more control over logging.
- `getconfig` and `setconfig` in `efrotools` are now `getprojectconfig` and
  `setprojectconfig` (to reflect the file name changes that happened in 1.7.20).
- The efrocache system (how assets and prebuilt binaries are downloaded during
  builds) now uses a `efrocache_repository_url` value in
  `config/projectconfig.json` instead of being hard-coded to my server. This
  makes it possible to theoretically set up mirror servers. I currently keep the
  cache pruned to the last few months worth of files but theoretically someone
  could set up a server that never gets pruned and contains all history from now
  until forever. Efrocache is basically just a big pile of files organized by
  their hashes (see `tools/efrotools/efrocache.py` for details).
- On a related note, the .efrocachemap file now just contains hashes instead of
  full urls per file (which were based on those hashes anyway).
- The default efrocache file location is now `.cache/efrocache` instead of
  `.efrocache`. Feel free to blow away any `.efrocache` dir if you still have
  one (or move it to the new path to avoid having to download things again).
- It is now possible to set an `EFROCACHE_DIR` env var to tell efrocache to
  store its local files somewhere besides the per-project default of
  `.cache/efrocache`. This can save a lot of download time if you want to share
  it between multiple repos or are doing full cleans/rebuilds a lot (if it is
  outside the project dir it won't get blown away during cleans). Efrocache dirs
  are universal (again its just a big pile of files organized by hash) so there
  should be no issues sharing cache dirs. Another nice side effect of
  maintaining a single local efrocache dir is that anything you've ever built
  will still be buildable; otherwise if your build tries to download very old
  cache files they may no longer be available on my efrocache server.
- Hardened efrocache code a bit so that failures during downloads or
  decompresses are less likely to leave problematic half-made stuff lying
  around. Namely, things are now always downloaded or decompressed into temp
  dirs and only moved into their final locations once that completes
  successfully. Its extra important to be safe now that its possible to share
  local efrocache dirs between projects or otherwise keep them around longer.
- Experimenting a bit with adding support for
  [Pyright](https://github.com/microsoft/pyright) type-checking. This could
  theoretically allow for a really great interactive Python environment in
  Visual Studio Code (and potentially other editors), so am seeing if it is
  worth officially supporting in addition to or as a replacement for Mypy. See
  `tools/pcommand pyright`
  
### 1.7.24 (build 21199, api 8, 2023-07-27)

- Fixed an issue where respawn icons could disappear in epic mode (Thanks for
  the heads-up Rikko!)
- The `BA_ENABLE_IRONY_BUILD_DB` optional build env-var is now
  `BA_ENABLE_COMPILE_COMMANDS_DB` since this same functionality can be used by
  clangd or other tools. Originally I was using it for Irony for Emacs; hence
  the old name.
- Due to the cleanup done in 1.7.20, it is now possible to build and run
  Ballistica as a 'pure' Python app consisting of binary Python modules loaded
  by a standard Python interpreter. This new build style is referred to as
  'modular'. The traditional form of the app, where we bootstrap Python
  ourselves inside a standalone binary, is called 'monolithic'. To build and run
  Ballistica in modular form, you can do `make cmake-modular` or `make
  cmake-modular-server`. This should make it easier to use certain things like
  Python debuggers with Ballistica. While I expect most builds of the engine to
  remain monolithic, this may become the default for certain situations such as
  server builds or possibly Linux builds if it seems beneficial. We'll see.
  Modular mode should work on Linux and Mac currently; other platforms remain
  monolithic-only for now.
- Changed builds such as `cmake` and `cmake-server` to be more like the new
  `cmake-monolithic-*` builds; there is now a `staged` dir that built binaries
  are symlinked into instead of just dumping a `ba_data` into the cmake build
  dir. This keeps things a bit cleaner with fewer build-related files
  interspersed with the stuff that Ballistica expects to be there at runtime.
  This also allows an elegant `-dist` flag to be used with the staging command
  to copy files instead of symlinking them.
- Changed path wrangling a bit in baenv.py. All ballistica Python paths
  (including python-site-packages) are now placed *before* any other existing
  Python paths. This should provide a more consistent environment and means
  Ballistica will always use its own version of things like yaml or certifi or
  typing_extensions instead of ones the user has installed via pip. Holler if
  you run into any problems because of this and we can make an option to use the
  old behavior where Ballistica's app and site paths get placed at the end.
- It is now possible to manually run the app loop even on monolithic builds;
  just do `PYTHONPATH=ba_data/python ./ballisticakit -c "import baenv;
  baenv.configure(); import babase; babase.app.run()"`. This is basically the
  same thing modular builds are doing except that they use a regular Python
  interpreter instead of the ballisticakit binary.
- Cleaned up the `tools/pcommand stage_assets` command. It now always expects a
  separate `-debug` or `-release` arg. So old commands such as `tools/pcommand
  stage_assets -win-Win32-Debug .` now look like `tools/pcommand stage_assets
  -win-Win32 -debug .`. Please holler if you run into any broken asset-staging
  calls in the Makefile/etc.
- `FeatureSet.has_native_python_module` has been renamed to
  `FeatureSet.has_python_binary_module` to be more consistently with related
  functionality.
- Renamed `stage_assets` to `stage_build` and the module it lives in from
  `assetstaging` to simply `staging`. The staging stuff now covers more things
  than simply asset files so this is a more accurate name.
- Added `babase.fatal_error()`. Mod code should generally never use this, but it
  can be useful for core engine code to directly and clearly point out problems
  that cannot be recovered from (Exceptions in such cases can tend to be
  'handled' which leads to a broken or crashing app).
  
### 1.7.23 (build 21178, api 8, 2023-07-19)

- Network security improvements. (Thanks Dliwk!)
- You can now double click a chat message to copy it. (Thanks Vishal332008!)
- Android's audio library has been updated to the latest version (and is now
  much easier for me to keep up to date). Please holler if you run into anything
  wonky related to audio.
- Updated our C json handling code to the latest version of cJSON. Should fix
  some potential vulnerabilities.

### 1.7.22 (build 21165, api 8, 2023-07-11)

- Fixed a very rare race condition when launching threads or sending synchronous
  cross-thread messages. This was manifesting as one out of several thousand
  server launches hanging.
- Changed health box from a red cross to a green cross (turns out games aren't
  supposed to use red crosses for health for legal reasons).
- Cleaned up how Android sets up its OpenGL context; it should be more flexible
  with the config formats it allows may might fix rare cases of graphics setup
  failing (such as with latest Android emulator for me). Please holler if you
  see any graphics wonkiness with this update.
- Added SoK's explodinary icon to the game's custom text drawing because SoK is
  awesome.
- (build 21165) Fixed an issue on Android that could lead to crashes if device
  events occurred very early at launch (button presses, joystick movement, etc.)

### 1.7.21 (build 21152, api 8, 2023-06-27)

- Fixed an issue where server builds would not always include collision meshes.
- Upgraded Python to 3.11.4 on Android builds.
- Cleaned up the language subsystem and the process for applying app-config
  changes a bit. Please holler if you see weirdness in either.
- QR code textures now have a soft limit of 64 bytes for their addresses.
  Warnings will be given for longer addresses up to 96 bytes at which point qr
  code creation will fail. This should keep the images reasonably readable and
  avoids a crash that could occur when more data was provided than could
  physically fit in the qr code.
- `PotentialPlugin` has been renamed to `PluginSpec` and the list of them
  renamed from `babase.app.plugins.potential_plugins` to
  `babase.app.plugins.plugin_specs`.
- Added a simpler warning message when plugins are found that need to be updated
  for the new api version.
- Previously, the app would only check api version on plugins when initially
  registering them. This meant that once a plugin was enabled, the app would
  always try to load it even if api version stopped matching. This has been
  corrected; now if the api version doesn't match it will never be loaded.
- Fixed an error where plugins nested more than one level such as
  `mypackage.myplugin.MyPlugin` would fail to load.
- Removed the `display_name` attr from the `PluginSpec` class, as it was simply
  set to `class_path`. It seems that referring to plugins simply by their
  class-paths is a reasonable system for now.
- Added `enabled`, `loadable`, `attempted_load` and `plugin` attrs to the
  `PluginSpec` class. This should make it easier to interact with the overall
  app plugin situation without having to do hacky raw config wrangling.
- Plugins should now show up more sensibly in the plugins UI in some cases. For
  example, a plugin which was previously loading but no longer is after an
  api-version change will still show up in the list as red instead of not
  showing up at all.

### 1.7.20 (build 21140, api 8, 2023-06-22)

- This seems like a good time for a `refactoring` release in anticipation of
  changes coming in 1.8. Basically this means that a lot of things will be
  getting moved or renamed, though their actual functionality should remain
  mostly the same. This will allow modders to prepare for some of what is coming
  in 1.8 without having to worry about functionality changing also. Hopefully
  this will be easier than dumping everything at once when 1.8.0 drops.
- Bumped api-version from 7 to 8. There will be enough breaking changes here
  that I think it's a good thing to force modders to explicitly check/update
  their stuff.
- Started work on the `ba.app.components` subsystem which will be used by
  different app-modes, plugins, etc. to override various app functionality.
- Removed telnet support. This never worked great, has been disabled in server
  builds for a while now, and cloud console mostly eliminates its use case.
- Added the `baclassic` package. As more modern stuff like app-modes,
  squads-mode, and scene-versions start to come online, code specific to more
  hard-coded classic ways of doing things will get migrated here to keep things
  clean and maintainable. Though there are no plans to remove classic
  functionality from the game anytime soon, this functionality may become
  unavailable in some contexts such as when modding cloud servers.
- Added a `baclassic.ClassicSubsystem` singleton accessible as `ba.app.classic`.
  Various older bits from `ba.app` and elsewhere will start to be migrated
  there. Note that the value for `ba.app.classic` can be None if classic is not
  present, so code should try to handle that case cleanly when possible.
- Moved a number of attributes and methods from `ba.app` to `ba.app.classic`.
  This includes things like `spaz_appearances`, `campaigns`, and `maps`.
- `ba.app.accounts_v1` is now `ba.app.classic.accounts`.
- `ba.app.accounts_v2` is now `ba.app.accounts`. Going forward, most all account
  functionality should go through this native v2 stuff.
- 'Model' and 'CollideModel' are now known as 'Mesh' and 'CollisionMesh'
  respectively. I've been wanting to make this change for a while since that
  more accurately describes what is currently stored in a .bob/.cob file. I
  would like to reserve the term 'Model' for use in the future; probably for
  something that can represent multiple meshes, collision-meshes, shading, etc.
  wrapped up into a single unit. To update your code for this change, just
  search for all variations of 'model', 'Model', 'collide_model', '
  CollideModel', etc. and replace them with the equivalent ' Mesh' or
  'CollisionMesh' forms. There should be no remaining uses of 'model' in
  ballistica currently so you should be able to track everything down this way.
- Added the `bascenev1` package. Scene-versions are a major upcoming feature in
  1.8 which for the first time will allow us to make substantial additions and
  changes to low-level game-related types such as nodes, models, and textures
  without breaking backwards compatibility. (bascenev2, etc.) The first step of
  this process will be to move all existing gameplay types into `bascenev1`. So
  instead of looking like: `import ba; ba.newnode()`, gameplay code might look
  more like `import bascenev1 as bs; bs.newnode()` (Wheeee 'bs' is back!).
- Added the `bauiv1` package. This contains all of the existing user-interface
  functionality. Similar to `bascenev1`, most existing UI code now uses the
  convention `import bauiv1 as bui`. This versioning will allow us to evolve
  nicer UI systems in the future (bauiv2, etc.) while keeping existing UIs
  functional.
- Many common bits from `ba` are now available from `bascenev1` and/or `bauiv1`.
  For instance, `bascenev1.app` and `bauiv1.app` are the same as `ba.app`. The
  goal is that most gameplay related modules should only need to import
  `bascenev1` and most UI related modules only `bauiv1` to keep things as simple
  as possible. The `ba` package is now mainly a common repository of
  functionality for these client-facing packages to pull from and should not
  often need to be used directly.
- There is no longer a 'ui' context. Previously, lots of common functionality
  would differ in behavior when executed under the 'ui' context. For example,
  `ba.screenmessage()` under the 'ui' context would simply print to the local
  device's screen, whereas when called under a game hosting context it would
  result in messages sent to all game clients. Now, however, there are instead
  unique versions for gameplay (`bascenev1.screenmessage()`) and ui
  (`bauiv1.screenmessage()`). These versions may differ in arguments and
  functionality; see docs for details. In general, the `ui` versions no longer
  care what context they are running under; their results will always just apply
  to the local device.
- The `ba.Context` class has been reworked a bit and is now `ba.ContextRef` to
  more accurately describe what it actually is. The default constructor
  (`ba.ContextRef()`) will grab a reference to the current context. To get a
  context-ref pointing to *no* context, do `ba.ContextRef.empty()`. UI stuff
  will now insist on being run with no context set. To get references to
  Activity/Session contexts, use the context() methods they provide.
- The following have been split into `bascenev1` and `bauiv1` versions:
  `screenmessage()`, `gettexture()`, `getsound()`, `getmesh()`,
  `getcollisionmesh()`, `getdata()`.
- The `_bainternal` module (the closed source parts of the app) is now the
  `baplus` package. There were too many things with 'internal' in the name and
  it was starting to get confusing. Also, the goal is for this to be an optional
  thing at some point and I feel 'plus' better fits that role; ' internal'
  sounds like something that is always required.
- Added the general concept of 'feature-sets' to the build system. A feature-set
  consists of a high level subset of the app source that can be included or
  excluded for different builds. The current list of feature-sets is `scene_v1`,
  `ui_v1`, `classic`, and `plus`. Tests are being added to ensure that
  feature-sets remain cleanly independent of eachother and also that the app can
  be built and run without *any* feature-sets present. Stay tuned for more info
  as things evolve, but the general idea is that feature-sets will allow us to
  isolate and test new functionality in an efficient way and also will allow
  'spinoff' projects to strip out parts of the app they don't need or add in new
  custom parts on the top of the base set. Modders interested in ' total
  conversions' may want to keep an eye on this.
- There is no longer a standalone `ba.playsound()` function. Both ui-sounds (
  acquired via `bauiv1.getsound()` and scene-sounds (acquired via
  `bascenev1.getsound()`) now have a play() method on them for this purpose. So
  just search for any instances of 'playsound' in your code and change stuff
  like `ba.playsound(ba.getsound('error'))` to `bs.getsound('error').play()`.
  Playing sounds in timers is now especially nicer looking; instead of
  `ba.timer(1.0, ba.Call(ba.playsound, my_sound))` you can now simply do
  `bs.timer(1.0, my_sound.play)`
- Since time functionality needs to be split between ui and scene versions
  anyway, I'm taking the opportunity to revise ballistica's time concepts. I
  revamped these in 1.5, and, after working with them for a few years, I feel
  that having a single time(), timer(), and Timer() call with a variety of
  arguments influencing behavior is unwieldy, so I'll be splitting things out
  into a few separate and simplified versions. Details follow.
- There is now the concept of 'app-time'. This was previously called '
  real-time'. It is basically time that has elapsed while the app is actively
  running. It never jumps ahead or goes backwards and it stops progressing while
  the app is suspended (which is why I feel the term 'real-time' was a bit
  misleading).
- `ballistica::GetRealTime()` in the C++ layer is now
  `ballistica::GetAppTimeMillisecs()`.
- App-time is now stored internally in microseconds instead of milliseconds, and
  there is a `ballistica::GetAppTimeMicrosecs()` call to retrieve the full
  resolution value.
- A number of calls, including the various time/timer functions listed below,
  now always accept time as float seconds and no longer accept a ba.TimeFormat
  value to do otherwise. TimeFormat was basically a way to transition elegantly
  from milliseconds to seconds everywhere, but it has been long enough now that
  we should simplify things. If you are passing
  timeformat=ba.TimeFormat.MILLISECONDS anywhere, simply divide your value by
  1000 now instead to make it seconds.
- In Python there is now an `apptime()` function to get current app-time in
  seconds, an `apptimer()` function to set a timer based on app-time, and an
  `AppTimer()` class to get an adjustable/cancelable timer. There is also an
  `AppTime` type which is technically just float but which can be used by
  type-checkers to keep these time values from being accidentally mixed with
  others. All of these are available in `ba`, `bauiv1`, and `bascenev1`.
- There is now the concept of `display-time` which is a value that progresses
  *mostly* at the same speed as app-time, but in a way that tries to advance at
  a constant rate per local frame drawn, which is useful for visual purposes
  such as UI animations. Trying to instead use app-time in these situations may
  lead to visual jitters since actual times between frame draws may not always
  be constant. Display-time avoids this problem, trading off technical time
  accuracy for visual smoothness. Be aware that display-time updates may be very
  sparse (like 10 per second) if the app is running in headless mode.
- There is now a `displaytime()` function to get current display-time in
  seconds, a `displaytimer()` function to set a timer based on display-time, and
  a `DisplayTimer()` class for an adjustable timer. `DisplayTime` is the custom
  type for these time values (though again, outside of the type-checker it is
  simply a float).
- Within scenes, there is the concept of 'scene-time' or simply just 'time'.
  This was previously called 'sim-time' and is the default time value that most
  gameplay code should deal with. When speeding up or slowing down or pausing a
  game, it is the rate of scene-time progression that is actually changing.
- The `bascenev1.time()` function now gets the current scene-time in seconds,
  the `bascenev1.timer()` function sets a timer based on scene-time, and
  `bascenev1.Timer()` class gives an adjustable timer. `bascenev1.Time` is the
  custom type for these time values (though again, outside of the type-checker,
  it is simply a float). These names are the same as ballistica's previous
  unified time calls, but they no longer have the options to return values in
  milliseconds or operate on other time types. Just do `int(bs.time() * 1000)`
  if you need milliseconds.
- The 'base-time' concept within scenes remains. Base-time can be thought of as
  a metronome - it progresses constantly for a scene even if the scene is paused
  or sped up or slowed down. Some factors, however, can still cause it to speed
  up or slow down, including changing playback rate in a replay or excess cpu
  load causing it to progress slower than normal.
- There is now a `bascenev1.basetime()` function to get the current base-time in
  seconds, a `bascenev1.basetimer()` call to set a timer using base-time, and a
  `bascenev1.BaseTimer` class for an adjustable timer. `bascenev1.BaseTime` is
  the custom type for these values, though again it is simply a float outside of
  the type checker.
- Reworked frame scheduling to be much more general and no longer assume 60fps (
  basically using the new 'display-time' concept). The engine should now be
  better at maintaining smooth looking animation at other frame-rates. Please
  holler if you see otherwise. Note this doesn't affect the issue where pure SDL
  builds like PC/Linux are locked to 60fps; that's a separate thing.
- You can set env-var `BA_DEBUG_LOG_DISPLAY_TIME=1` to get display-time stat
  logs to make sure things are working smoothly on your setup.
- The engine no longer requires that ba_data and other required files exist in
  the current working dir. This assumption meant the engine would at some point
  `chdir()` to where those files live, which felt dirty and complicated passing
  command line args or using ballistica functionality as part of scripts. There
  is now `ba.app.data_directory` which shows where the app is looking for its
  stuff. It is also now possible to specify this directory on the command-line
  via `--data-dir` or `-d`. Note that some platforms/setups may choose to
  `chdir()` to that dir *before* spinning up the engine (to get clean relative
  paths in stack traces/etc.), but the engine itself no longer forces this.
- The `-cfgdir` command-line arg has been renamed to be either `--config-dir` or
  `-C`.
- The `-exec` command-line arg has been renamed to be either `--exec` or `-e`.
- Added a command arg accessible via `--command` or `-c`. Unlike the exec arg
  which runs as part of the app event loop, this command runs *instead* of the
  normal event loop. It can be thought of as analogous to the `-c` arg for the
  Python interpreter. This provides a clean way to do things like introspect
  ballistica's binary modules without having to worry about data files being
  present or about exiting the app after the command runs. The app simply
  bootstraps its Python interpreter, runs this command, and then exits.
- Moved bootstrapping code from a few different places such as ba._bootstrap to
  a standalone `baenv` module. Calling `baenv.configure()` will set up various
  Python things such as script paths, logging, stdout redirection, and signal
  handling. Default runs of the app will do this as the very first thing, but it
  will also be possible to skip this and use ballistica functionality in a more
  'vanilla' Python environment. Running ballistica in the following way should
  be essentially the same as a 'default' run: `PYTHONPATH=ba_data/python
  ./ballisticakit -c 'import baenv; baenv.configure(); import ba;
  ba.app.run()'`.
- Related to the above, it is now possible for `ba.app.python_directory_app`,
  `ba.app.python_directory_user`, and `ba.app.python_directory_app_site` to be
  None if ballistica is being run in a non-standard environment setup. Just
  something to watch out for.
- The `ba` module is no longer imported by default. Since most modding will go
  through other modules now such as `bascenev` or `bauiv1` it seemed odd to be
  importing only `ba`.
- Starting to move the 'spinoff' system into the public repo (things like
  tools/spinoff and tools/batools/spinoff). This is what will be used to make
  filtered standalone versions of ballistica. More on this soon.
- The `ba` module is now called `babase` and is now just a feature-set like any
  other, which simplifies a lot of project logic. It can even be removed from
  spinoff projects, though in practice it makes little sense to do so.
- Python dummy-modules are now always generated on an as-needed basis (when
  running things like `make mypy`) and live in build/dummymodules instead of
  under assets src.
- Added a help command accessible via '--help' or '-h'. Prints available command
  line args/etc.
- Mods dir can now be overridden via '--mods-dir' or '-m' command line args.
- Ballistica has been updated to use Python 3.11 (with all bundled Python
  versions set to 3.11.3).
- Cleaned up bundled Python builds a bit; they now include a number of
  previously-not-included modules such as the rather tricky to compile 'ctypes'.
  Also some modules that relied on native parts that we are not building have
  been filtered out. If you come across any bundled modules that don't import or
  there are any standard modules that you would like to have which are currently
  excluded, please holler.
- Fixes an issue where holding a key while bringing up the chat window could
  leave the player moving in the same direction.
- The ballistica project config file has been renamed from 'config/config.json'
  to 'config/projectconfig.json'. There's a fair amount of other stuff in the
  config dir these days so this helps keep things clear.
- The resources directory is now 'src/resources' (though this is mostly not
  present in the public repo as of yet, but it should appear at some point).
- Similarly, the assets directory is now 'src/assets' and assets get built to '
  build/assets'. This simplifies a lot of project logic in terms of which files
  get blown away during cleans, which get ignored by syncs, etc. (a single big
  src and build dir is simpler than lots of little ones).
- Shortened some names for meta-generated sources. Something like '
  ballistica/generated/python_embedded/foo.inc' might now look more like '
  ballistica/mgen/pyembed/foo.inc'. Some include paths were starting to get
  ridiculously long so this will save a bit of space, especially as
  meta-generated code is set to become a bigger deal soon.
- Renamed BallisticaCore to BallisticaKit. This is simply the default project
  name and is replaced by an actual project name such as 'BombSquad' in spun-off
  projects. Because there is now a 'core' feature set, this name was feeling a
  bit ambiguous. I also feel 'core' sounds like a small subset of a project and
  'kit' more accurately sounds like the entirety of a project. Also, in the
  future, the default BallisticaKit app may be expanded with editing
  functionality and I feel the name 'Kit' fits better for something used that
  way than 'Core' does.
- The `ballisticacore_internal` precompiled library has been renamed to
  `ballistica_plus`. This name better describes what it actually is (basically
  precompiled native portion of the `plus` feature set). Also by removing the
  'kit' from the end it will no longer be renamed in spinoff projects, meaning
  we should be able to recycle the same built libraries in those cases.
- Moved the `ba*.app.accounts` subsystem to `ba*.app.plus.accounts`. This is a
  little more verbose but is cleaner in a way since that functionality is part
  of plus and is not available when plus is missing. So now there's
  `ba*.app.classic.accounts` for v1 stuff and `ba*.app.plus.accounts` for v2
  stuff.
- For similar reasons, moved the `ba*.app.cloud` subsystem to
  `ba*.app.plus.cloud`.
- The big single ballistica standard library Python package containing all the
  built in games, actors, windows, etc. (bastd) has been split out into parts
  associated with bascenev1 (bascenev1lib) and bauiv1 (bauiv1lib). This way,
  when bascenev2 comes along, it can have its own unique associated library of
  stuff (bascenev2lib). To upgrade existing code, go through and replace
  instances of `bastd.ui` with `bauiv1lib` and all other instances of `bastd`
  with `bascenev1lib`. That should mostly do it. Random tip: check out the
  `tools/pcommand mypy_files` as a handy tool to help get your mods updated.
- (build 21057) Fixed an issue with news items erroring on the main menu (thanks
  for the heads up Rikko)
- (build 21059) Fixed an issue where trying to add a new playlist would error (
  thanks for the heads up SEBASTIAN2059)
- (build 21059) Fixed meta scanning which was coming up empty. Note that games
  must now tag themselves via `ba_meta export bascenev1.GameActivity` instead of
  `ba_meta export game` to be discovered. Warnings will be issued if the old tag
  form is found. This is necessary because there will be totally different
  concepts of game-activities/etc. in future scene versions so we need to use
  exact class names instead of the 'game' shortcut.
- (build 21060) Fixed a bug where epic mode was not in slow motion (but sounds
  still were hehehehe).
- (build 21062) The audio server no longer stops all playing sounds when it is
  reset. This behavior was intended to keep game sounds from 'bleeding' out into
  the main menu, but with app-mode-switches now causing resets just after launch
  it is making some early UI sounds (such as the 'power-down' sound if a plugin
  disappears) sound cut-off and broken. Please holler if you notice any sounds
  that get 'stuck' playing after games/etc.
- (build 21063) Improved error handling when loading plugins. If plugin code
  encountered a ModuleNotFound error while executing, it was being incorrectly
  reported that the plugin itself had disappeared, when actually it was just a
  problem within the plugin's code. This is now correctly handled and reported.
  Which is good because this situation will come up a lot for people upgrading
  old plugins which reference 'ba' and other modules that no longer exist.
- (build 21064) Fixed an issue where the menu button wasn't clickable in-game
  (thanks for the heads up Irvin).
- (build 21067) Fixed timing bugs in MeteorShower and a few other places caused
  by incorrect use of `bs.apptime()` there `bs.time()` should have been used
  (thanks for the heads- up SEBASTIAN2059)
- (build 21070) Fixed an issue where teams series would incorrectly end after 1
  round (thanks for the heads up SEBASTIAN2059)
- (build 21072) Fixed a crash drawing a terrain node with no texture set.
- (build 21073) Stack traces are now implemented under windows so should show up
  for fatal errors and whatnot. Also fatal error logging now mentions when stack
  traces are not available.
- (build 21074) Added `babase.native_stack_trace()` to fetch native stack traces
  as strings.
- (build 21076) Hopefully fixed a 'file in use' error for `_appstate_dump_tb` on
  windows. Please holler if you are still seeing this. This file gets written
  for debugging whenever the logic thread remains unresponsive for several
  seconds.
- (build 21078) Custom system scripts dirs works again (complete copies of app
  system scripts living in your mods directory under `sys/$(YOUR_APP_VERSION)`.
  Tools for creating/destroying these setups are now at `babase.modutils` (they
  had been placed under bauiv1 but that was just silly).
- (build 21080) Fixed an issue where the touch screen controller arrow on
  Android would not show correctly under the player.
- (build 21084) Plugin UI now has a categories dropdown for showing only enabled
  or disabled plugins (Thanks vishal332008!)
- (build 21095) Fixed an issue where certain buttons such as map selection
  buttons
  would draw incorrectly.
- (build 21106) Fixed an issue where in-game ping would always display green no
  matter how bad the ping was.
- (build 21107) Upped internal display-timer resolution from milliseconds to
  microseconds.
- (build 21107) Finished implementing new scheduling system for headless mode.
  This should fix the issue where 1.7.20 servers would have 100ms of lag by
  default. Server performance should now be equal to or better than 1.7.19.
  Please holler if not.
- (build 21111) Fixed a server crash when an individual client player leaves the
  game but doesn't disconnect from the server.
- (build 21113) Linux builds now use the '-rdynamic' flag which means stack
  traces we capture in the engine are more readable; they at least show mangled
  c++ symbols instead of just addresses.
- (build 21114) Fixed a bug where new chat messages would not properly appear in
  the chat window while it is open. (Thanks for the heads-up SatSriyakaal!)
- (build 21117) Now bundling .pdb files with windows test builds. This adds a
  few megs but allows us to log nice full stack traces instead of just
  addresses. Try `print(_babase.native_stack_trace())` if you want to make sure
  its working.
- (build 21118) Fixed an issue where certain messages such as player-left
  weren't being send to clients.
- (build 21118) Renamed `bascenev1.screenmessage()` to
  `bascenev1.broadcastmessage()` to make it more clear that it behaves
  differently (sending messages to all connected clients instead of just the
  local screen). There is still a `bascenev1.screenmessage()` but that is now
  the same local-only version available in babase. Added a temporary warning if
  calling screenmessage() in a situation that in previous versions would have
  done a broadcast.
- (build 21121) The old app `user_agent_string` which was very ugly and
  cluttered and nonstandard has been renamed to `legacy_user_agent_string`. A
  newer simpler one is now available from `babase.user_agent_string()`. It looks
  like `Ballistica/1.7.20`. If OS version or platform or whatever else needs to
  be communicated to a server, it should be passed explicitly as extra data.
- (build 21124) Changed debug-prints for connectivity and v2-transport stuff to
  use log calls instead of prints. The environment vars to enable them are now
  `BA_DEBUG_LOG_CONNECTIVITY` and `BA_DEBUG_LOG_V2_TRANSPORT`. Set either to '1'
  to enable debug logging.
- (build 21125) Fixed a bug where app-modes would not have their
  DoApplyAppConfig callbacks called in C++, which was causing the server-mode
  `idle_exit_minutes` value to be ignored. Servers should now properly exit
  after being idle for this length of time.
- (build 21126) Reworked the efrocache system used by public builds for
  downloading built assets and binaries. It should now be faster and more
  efficient (though I have not tested this). Most importantly, it now supports
  spinoff, which means that spinoff projects created from the public github repo
  should now build and run. So if you run `make spinoff-test-base` and then `cd
  build/spinofftest/base`, you should be able to do `make cmake` from that
  spinoff project and get a running app (though it will be just a blank window).
  But the app at that point *is* 100% open source; woohoo!
- (build 20129) Fixed an issue where server builds would not build font assets
  (though it would install them if any recent gui builds had built them) which
  could lead to obscure crashing.
- (build 21131) Fixed a bug where `is_browser_likely_available()` would
  incorrectly return False on Android, causing certain things such as the v2
  login screen to merely display URLs onscreen and not offer to open them in a
  browser.

### 1.7.19 (build 20997, api 7, 2023-01-19)

- Fixes an issue where repeated curses could use incorrect countdown times (
  Thanks EraOSBeta!).
- Last manual party connect port is now saved. Previously, it always assumed the
  port to be 43210 (Thanks ritiek!).
- Added a plugin-settings window under the plugins UI which allows
  enabling/disabling all plugins and setting whether new plugins are
  auto-enabled (Thanks vishal332008!).
- Missing maps are now cleanly filtered out of playlists instead of causing
  errors/hangs (Thanks imayushsaini!).
- Added in-game-ping option under advanced settings (Thanks imayushsaini!).
- `BA_DEVICE_NAME` environment variable can now be used to change the name the
  local device shows up as. Handy if running multiple servers so you can tell
  them apart in cloud-console/etc. (Thanks imayushsaini!).

### 1.7.18 (build 20989, api 7, 2023-01-16)

- Reworked some low level asynchronous messaging functionality in efro.message
  and efro.rpc. Previously these were a little *too* asynchronous which could
  lead to messages being received in a different order than they were sent,
  which is not desirable.
- Added a way to suppress 'Your build is outdated' messages at launch ( see
  `ba._hooks.show_client_too_old_error()`).

### 1.7.17 (build 20983, api 7, 2023-01-09)

- V2 accounts now show a 'Unlink Legacy (V1) Accounts' button in account
  settings if they have any old V1 links present. This can be used to clear out
  old links to replace them with V2 links which work correctly with V2 accounts.
- `ba.internal.dump_tracebacks()` is now `ba.internal.dump_app_state()` and
  `ba.internal.log_dumped_tracebacks()` is now
  `ba.internal.log_dumped_app_state()`. This reflects the fact that these calls
  may be expanded to include other app state in the future (C++ layer thread
  states, etc.).
- Added `ba.app.health_monitor` which will dump app state if the logic thread
  ever stops responding for 5+ seconds while the app is running (to help
  diagnose deadlock situations).
- Various extra logging and bug fixes related to V2 accounts and master server
  communication (trying to get this stuff working as smoothly as possible now
  that it is feature-complete).

### 1.7.16 (build 20969, api 7, 2022-12-18)

- Fixed a bug where profile names encased in curly brackets could cause harmless
  error messages.
- Android will no longer log errors on ba.open_url() calls if a browser is not
  available (it still just falls back to the in-app dialog in that case).
- The 'Upgrade' button for device accounts now signs you out and closes the
  upgrade window to hopefully make it more clear that you need to sign in with
  your newly created/upgraded BombSquad account.
- Fixed a bug where the remote app could not connect for the first 5 seconds
  after launching the app.
- Added Malay language. Ick; apparently its been sitting done for a while and I
  hadn't realized it wasn't added to the game yet. Apologies!. And thanks to all
  contributors!
- Added 'enable_queue' server config setting. This defaults to True but can be
  turned off as a workaround for server owners targeted by queue spam attacks.
- The public party list no longer sorts servers without queues at the end of the
  list. This sorting was put there long ago to prioritize fancy new
  queue-supporting servers but now it would just make the few that opt out of
  queues hard to find. Doh. So opting out of queues is probably not a great idea
  until this build is widespread.
- Public uuids now only change once every 6 months or so instead of with every
  version bump. This way periods of heavy development won't put added strain on
  server owners trying to keep ban lists up to date and whatnot.
- Added a merch button in the in-game store that goes to the ballistica.net
  merch page (though it only shows up in the few countries where merch is
  available).

### 1.7.15 (build 20960, api 7, 2022-12-04)

- The cancel button on the 'Sign in with a Bombsquad Account' popup no longer
  respond to system cancel buttons (escape key, android back button, etc). Turns
  out some Android people were pressing back repeatedly to come back from a
  browser after signing in and immediately canceling their sign in attempts in
  the game before they completed. Hopefully this will avoid some frustration.
- Fixed an issue where back presses could result in multiple main menu windows
  appearing.

### 1.7.14 (build 20958, api 7, 2022-12-03)

- Android Google Play logins now provide V2 accounts with access to all V2
  features such as a globally-unique account tag, cloud-console, and workspaces.
  They should still retain their V1 data as well.
- V2 accounts now have a 'Manage Account' button in the app account window which
  will sign you into a browser with your current account.
- Removed Google App Invite functionality which has been deprecated for a while
  now. Google Play users can still get tickets by sharing the app via codes (
  same as other platforms).
- Updated Android root-detection library to the latest version. Please holler if
  you are getting new false 'your device is rooted' errors when trying to play
  tournaments or anything like that.
- Removed a few obsolete internal functions: `_ba.is_ouya_build()`,
  `_ba.android_media_scan_file()`.
- Renaming some methods/data to disambiguate 'login' vs 'sign-in', both in the
  app and on ballistica.net. Those two terms are somewhat ambiguous and
  interchangeable in English and can either be a verb or a noun. I'd like to
  keep things clear in Ballistica by always using 'sign-in' for the verb form
  and 'login' for the noun. For example: 'You can now sign in to your account
  using your Google Play login'.
- Fixed the 'your config is broken' dialog that shows on desktop builds if the
  game's config file is corrupt and can't be read. It should let you edit the
  config or replace it with a default.
- `ba.printobjects()` is now `ba.ls_objects()`. It technically logs and doesn't
  print so the former name was a bit misleading.
- Added `ba.ls_input_devices()` to dump debug info about the current set of
  input devices. Can be helpful to diagnose mysterious devices joining games
  unintentionally and things like that.
- Added 'raw' bool arg to `ba.pushcall()`. Passing True for it disables
  context_ref save/restore and thread checks.
- Added `ba.internal.dump_tracebacks()` which can be used to dump the stack
  state of all Python threads after some delay. Useful for debugging deadlock;
  just call right before said deadlock occurs. Results will be logged on the
  next app launch if they cannot be immediately.
- Fixed a low level event-loop issue that in some cases was preventing the
  Android version from properly pausing/resuming the app or managing connections
  while in the background. If you look at the devices section on ballistica.net
  you should now see your device disappear when you background the app and
  reappear when you foreground it. Please holler if not.
- Device accounts are now marked as deprecated, and signing in with one now
  brings up an 'upgrade' UI which allows converting it to a V2 account. It is my
  hope to push the entire client ecosystem to V2 accounts as quickly as possible
  since trying to support both independent V1 accounts and V2 accounts is a
  substantial technical burden.
- Fixed an issue where Log calls made within
  `EventLoopThread::PushThreadMessage()` could result in deadlock.
- Fixed an issue where some Android hardware buttons could theoretically cause
  rogue game controller button presses (due to downcasting int values > 255 into
  a uint8 value).

### 1.7.13 (build 20919, api 7, 2022-11-03)

- Android target-sdk has been updated to 33 (Android 13). Please holler if
  anything seems broken or is behaving differently than before on Android.
- Android back-button handling code had to be reworked a bit for sdk 33 ( see
  https://developer.android.com/guide/navigation/predictive-back-gesture).
  Because of this, back buttons on gamepads or other special cases behave
  slightly differently, but hopefully still in a reasonable way. Please holler
  if you find otherwise.

### 1.7.12 (build 20914, api 7, 2022-10-18)

- Disabled some live-objects warnings as it seems their use of certain gc module
  functionality might be causing some rare errors/crashes. On further
  inspection, it turns out that is technically expected. Basically those calls
  are useful for debugging but can break things. Added a note at the top of
  efro.debug elaborating on the situation. We can reimplement similar warnings
  later in a safe manner.
- Removed `ba._general.print_active_refs()` because the newer stuff in
  efro.debug does the same thing better.
- Bug fixes related to v2 account connections.

### 1.7.11 (build 20909, api 7, 2022-10-15)

- Switched our Python autoformatting from yapf to black. The yapf project seems
  to be mostly dead whereas black seems to be thriving. The final straw was yapf
  not supporting the `match` statement in Python 3.10.
- Added `has_settings_ui()` and `show_settings_ui()` methods to ba.Plugin.
  Plugins can use these to enable a 'Settings' button next to them in the plugin
  manager that brings up a custom UI.
- Fixed workspaces functionality, which I broke rather terribly in 1.7.10 when I
  forgot to test it against all the internal changes there (sorry). Note that
  there is a slight downside to having workspace syncing enabled now in that it
  turns off the fast-v2-relaunch-login optimization from 1.7.10.
- App should now show a message when workspace has been changed and a restart is
  needed for it to take effect.
- Fixed an issue where `ba.open_url()` would fall back to internal url display
  window on some newer Android versions instead of opening a browser. It should
  now correctly open a browser on regular Android. On AndroidTV/iiRcade/VR it
  will now always display the internal pop-up. It was trying to use fancy logic
  before to determine if a browser was available but this seemed to be flaky.
  Holler if this is not working well on your device/situation.
- The internal 'fallback' `ba.open_url()` window which shows a url string when a
  system browser is not available now has a qrcode and a copy button (where
  copy/paste is supported).
- Added a 'force_internal' arg to `ba.open_url()` if you would like to always
  use the internal window instead of attempting to open a browser. Now that we
  show a copy button and qr code there are some cases where this may be
  desirable.

### 1.7.10 (build 20895, api 7, 2022-10-09)

- Added eval support for cloud-console. This means you can type something like '
  1+1' in the console and see '2' printed. This is how Python behaves in the
  stdin console or in-game console or the standard Python interpreter.
- Exceptions in the cloud-console now print to stderr instead of
  logging.exception(). This means they aren't a pretty red color anymore, but
  this will keep cloud-console behaving well with things like servers where
  logging.exception() might trigger alarms or otherwise. This is also consistent
  with standard interactive Python behavior.
- Cloud console now shows the device name at the top instead of simply 'Console'
  while connected.
- Moved the function that actually runs cloud console code to
  `ba._cloud.cloud_console_exec()`.
- Added efro.debug which contains useful functionality for debugging object
  reference issues and memory leaks on live app instances (via cloud shell or
  whatever).
- Lots of reworking/polishing in general on communication between the game and
  v2 regional/master servers in preparation of upgrading Google Play accounts to
  V2. Please holler if anything is not working smoothly with a V2 account.
- When establishing V2 master-server communication, if the closest regional
  server is down or too busy, will now fall back to farther ones instead of
  giving up. You can follow this process by setting env var
  `BA_DEBUG_PRINT_V2_TRANSPORT` to 1 when running the app.
- Network testing now skips the alternate v1 master server addr if the primary
  succeeded. The alternate often fails which makes things look broken even
  though the game is ok as long as primary works.
- The v2-transport system will now properly reestablish account connectivity
  when asked to refresh its connection (the cloud does this periodically so
  regional cloud servers can be restarted as needed). Practically this means
  your app won't stop showing up under the ballistica.net devices section after
  its been running for a while; a problem previous builds had.
- The v2-transport system can now establish more than one connection at a time,
  which allows the app to gracefully transition to a new connection when the old
  is about to expire without any period of no connectivity. To test this
  functionality, set env var `BA_DEBUG_PRINT_V2_TRANSPORT=1` to see transport
  debug messages and `BA_DEBUG_V2_TRANSPORT_SHORT_DURATION=1` to cause the cloud
  to request a connection-refresh every 30 seconds or so.
- V2 accounts now consider themselves instantly signed in if they were signed in
  when the app last ran. They still need to contact the master-server before
  anything important can happen, but this should help keep things feel faster in
  general.
- Due to v2-transport improvements, pressing the 'End Session Now' button in
  ballistica.net account settings should now instantly log you out of all apps
  using that session (ones that are online at least). Previously this would
  often not take effect until something like an app relaunch.
- Fixes an issue where the tournament entry window could remain stuck on top
  when following a 'get more tickets' link. (Thanks itsre3!)
- The main menu now says 'End Test' when in a stress test instead of 'End Game'
  (Thanks vishal332008!)
- Added 'discordLogo' and 'githubLogo' textures for anyone who wants to use
  those for UIs.

### 1.7.9 (build 20880, api 7, 2022-09-24)

- Cleaned up the efro.message system to isolate response types that are used
  purely internally (via a new SysResponse type).
- Fixed bug with 'Disable Camera Shake' option. (GitHub #511) (thanks Dliwk!)
- Fixed an issue where Co-op football would play no music.
- Accept "fairydust" as an emit type in `ba.emitfx()` (thanks ritiek!).
- Added epic mode option to Easter Egg Hunt (thanks itsre3!).
- The game no longer auto-signs-in to a device account when first run since we
  want to start encouraging people to use V2 accounts.
- Removed support for GameCircle in Amazon builds (which has been discontinued
  for years at this point).

### 1.7.8 (build 20871, api 7, 2022-09-21)

- Fixed tournament scores submits which were broken in 1.7.7 (oops).
- Added @clear command to stdin command reader.

### 1.7.7 (build 20868, api 7, 2022-09-20)

- Added `ba.app.meta.load_exported_classes()` for loading classes discovered by
  the meta subsystem cleanly in a background thread.
- Improved logging of missing playlist game types.
- Some ba.Lstr functionality can now be used in background threads.
- Added simple check for incoming packets (should increase security level a
  bit).
- Simplified logic for C++ `Platform::GetDeviceName()` and made it accessible to
  Python via `ba.app.device_name`.
- Default device name now uses gethostname() instead of being hard coded to '
  Untitled Device' (though many platforms override this).
- Added support for the console tool in the new devices section on
  ballistica.net.
- Increased timeouts in net-testing gui and a few other places to be able to
  better diagnose/handle places with very poor connectivity.
- Removed `Platform::SetLastPyCall()` which was just for debugging and which has
  not been useful in a while.
- Moved some app bootstrapping from the C++ layer to the `ba._bootstrap` module.
- The game will now properly return to the stress-test window after a stress
  test finishes (thanks vishal332008!)
- Continue window will now pause the game to avoid running up times in the
  background (thanks vishal332008!)
- Keepaway and KingOfTheHill now have epic options (thanks FAL-Guys!)
- Spaz starting with gloves no longer loses it after picking up an expiring
  gloves powerup (thanks itsre3!)
- Starting to rename the 'game' thread to the 'logic' thread. This is the thread
  where most high level app logic happen, not only game logic.
- `_ba.in_game_thread()` is now `_ba.in_logic_thread()`.
- Misc C++ layer tidying/refactoring.
- Split out the `_ba` binary module into `_ba` and `_bainternal`. This will
  eventually allow running without the closed-source parts (`_bainternal`)
  present at all.
- There is now a `_bainternal.py` dummy-module alongside the existing `_ba.py`
  one. Be sure to exclude it from any script collections used by the game (the
  same as `_ba.py`).
- Added checks to make sure `_ba` or `_bainternal` arent used outside of ba.
  Any 'internal' functionality needed outside of ba should be exposed through
  ba.internal. `_ba` and `_bainternal` are internal implementation details.
- Removed C++ Module class and simplified EventLoopThread class. The Module
  class was an old relic of long ago before C++ had lambdas and its existence
  was pretty pointless and confusing these days.
- Renamed C++ App to AppFlavor and AppGlobals to App.
- Renamed C++ Media to Assets.
- Removed 'scores to beat' list in coop which was only ever functional in
  limited cases on the Mac version. Perhaps that feature can reappear in a
  cross-platform way sometime.
- Simplified C++ bootstrapping to allocate all globals in one place.
- Renamed C++ Game classes to Logic.
- The app now bootstraps Python in the main thread instead of the logic thread.
  This will keep things more consistent later when we are able to run under an
  already-existing Python interpreter.
- As a side-effect of initing Python in the main thread, it seems that Python
  now catches segfaults in our debug builds and prints Python stack traces. (
  see https://docs.python.org/3/library/faulthandler.html). We'll have to
  experiment and see if this is a net positive or something we want to disable
  or make optional.
- Python and `_ba` are now completely initialized in public source code. Now we
  just need to enable the app to survive without `_bainternal` and it'll be
  possible to build a 100% open source app.
- `Logging::Log()` in the C++ layer now takes a LogLevel arg (kDebug, kWarning,
  kError, etc.) and simply calls the equivalent Python logging.XXX call. This
  unifies our C++ and Python logging to go through the same place.
- `ba.log()` is no more. Instead just use standard Python logging functions (
  logging.info(), logging.error(), etc.).
- `_ba.getlog()` is now `_ba.get_v1_cloud_log()`. Note that this functionality
  will go away eventually so you should use `ba.app.log_handler` and/or standard
  Python logging functions to get at app logs.
- Along the same lines, `_ba.get_log_file_path()` is now
  `_ba.get_v1_cloud_log_file_path()`.
- Added `_ba.display_log()` function which ships a log message to the in-game
  terminal and platform-specific places like the Android log. The engine wires
  up standard Python logging output to go through this.
- Added `_ba.v1_cloud_log()` which ships a message to the old v1-cloud-log (the
  log which is gathered and sent to the v1 master server to help me identify
  problems people are seeing). This is presently wired up to a subset of Python
  logging output to approximate how it used to work.
- Note: Previously in the C++ layer some code would mix Python print calls (such
  as `PyErr_PrintEx()`) with ballistica::Log() calls. Previously these all wound
  up going to the same place (Python's sys.stderr) so it worked, but now they no
  longer do and so this sort of mixing should be avoided. So if you see a weird
  combination of colored log output lines with non-colored lines that seem to go
  together, please holler as it means something needs to be fixed.
- Builds for Apple devices now explicitly set a thread stack size of 1MB. The
  default there is 512k and I was seeing some stack overflows for heavy physics
  sims or very recursive Python stuff.
- If you want to grab recent logs, you can now use
  `ba.app.log_handler.get_cached()`. This will give you everything that has gone
  through Python logging, Python stdout/stderr, and the C++ Log() call (up to
  the max cache size that is).
- LogHandler output now ALWAYS goes to stderr. Previously it only would if an
  interactive terminal was detected. This should make the binary easier to debug
  if run from scripts/etc. We can add a `--quiet` option if needed or whatnot.
- (build 20859) Fixed an error setting up asyncio loops under Windows related to
  the fact that Python is now inited in the main thread.
- (build 20864) Fatal-error message/traceback now properly prints to stderr
  again (I think the recent logging rejiggering caused it to stop).
- (build 20864) Fixed an issue where the app could crash when connected to the
  cloud console while in a network game.
- Added a simplified help() command which behaves reasonably under the in-game
  console or cloud-console.

### 1.7.6 (build 20687, api 7, 2022-08-11)

- Cleaned up the MetaSubsystem code.
- It is now possible to tell the meta system about arbitrary classes (ba\_meta
  export foo.bar.Class) instead of just the preset types 'plugin', 'game', etc.
- Newly discovered plugins are now activated immediately instead of requiring a
  restart.

### 1.7.5 (build 20672, api 7, 2022-07-25)

- Android build now uses the ReLinker library to load the native main.so, which
  will (hopefully) avoid some random load failures on older Android versions.
- Android Google Play build now prints a message at launch if the billing
  library isn't available or needs to be updated (explaining why purchases won't
  work in that case).
- Various minor bug fixes (mostly cleaning up unnecessary error logging)
- Updated Android builds to use the new NDK 25 release
- Added a warning when trying to play a tournament with a workspace active
- Added api-version to changelog headers and `pcommand version` command.

### 1.7.4 (20646, 2022-07-12)

- Fixed the trophies list showing an incorrect total (Thanks itsre3!)
- ba.app.meta.metascan is now ba.app.meta.scanresults
- Cleaned up co-op ui code a bit
- Added a utility function to add custom co-op games in the practice section:
  `ba.app.add_coop_practice_level`. Also added new workspace template script
  which uses it to define a new co-op game type.
- Removed some spammy debug timing logging I added for tracking down a recent
  bug (can be reenabled by setting env var `BA_DEBUG_TIMING=1`)
- Updated the 'Show Mods Folder' to properly show the path to the mods folder.
  Before it would unhelpfully show something like `<External Storage>/BombSquad`
  but now it should be something more useful like
  `Android/data/net.froemling.bombsquad/files/mods`.
- Android user scripts dir is now called 'mods' instead of 'BombSquad'. The name
  'BombSquad' made sense when it was located in a truly shared area of storage
  but now that it is in the app-specific area (something like
  Android/data/net.froemling.bombsquad/files) it makes sense to just use 'mods'
  like other platforms.
- Updated the Modding Guide button in advanced settings to point to the new
  ballistica wiki stuff instead of the old out-of-date 1.4 modding docs.
- Added ba.app.net.sslcontext which is a shared SSLContext we can recycle for
  our https requests. It turns out it can take upwards of 1 second on older
  Android devices to create a default SSLContext, so this can provide a nice
  speedup compared to the default behavior of creating a new default one for
  each request.
- Rewrote Google Play version purchasing code using Google's newest libraries (
  Google Play Billing 5.0). This should make everything more reliable, but
  please holler if you try to purchase anything in the game and run into
  problems.
- It is now possible on the Google Play version to purchase things like Pro more
  than once for different accounts.

### 1.7.3 (20634, 2022-07-06)

- Fixed an issue with King of the Hill flag regions not working when players
  entered them (Thanks itsre3!)
- Fixed an issue in Chosen One where the flag resetting on top of a player would
  not cause them to become the chosen one (Thanks Dliwk!)
- Fixed an issue where triple-bomb powerup would not flash before wearing off (
  Thanks Juleskie!).
- Fixed an issue where syncing workspaces containing large files could error.
- Net-testing window now requires you to be signed in instead of giving an error
  result in that case.
- The app now issues a gentle notice if plugins are removed instead of erroring
  and continuing to look for them on subsequent launches. This makes things much
  smoother when switching between workspaces or users.
- Added new translation entries for Workspace/Plugin stuff.
- tools/bacloud workspace get/put commands are now functional (wiki page with
  instructions coming soon).
- `_ba.android_get_external_storage_path` is now
  `_ba.android_get_external_files_dir` which maps to the actual call it makes
  under the hood these days.
- Android logging now breaks up long entries such as stack-traces into multiple
  log entries so they should not get truncated.
- The app now issues a warning if device time varies significantly from actual
  world time. This can lead to things like the app incorrectly treating SSL
  certificates as not yet valid and network functionality failing.
- The app now issues a warning if unable to establish secure connections to
  cloud servers (which can be due to aforementioned issue, but could also stem
  from other network problems).
- The Network Testing utility (Settings->Advanced->Network Testing) now tests
  for more potential issues including ones mentioned above.
- The Android version now stores files such as extracted assets and audio caches
  in the non-backed-up files dir (Android's Context.getNoBackupFilesDir()).
  These files can always be recreated by the app so they don't need backups, and
  this makes it more likely that Android will back up what's left in the regular
  files dir (the app config, etc).
- Fixed an issue causing hitches during background SSL network operations (
  manifesting on the Android version but theoretically possibly anywhere).

### 1.7.2 (20620, 2022-06-25)

- Minor fixes in some minigames (Thanks Droopy!)
- Fixed a bug preventing 'clients' arg from working in `_ba.chatmessage` (Thanks
  imayushsaini!)
- Fixed a bug where ba.Player.getdelegate(doraise=True) could return None
  instead of raising a ba.DelegateNotFoundError (thanks Dliwk!)
- Lots of Romanian language improvements (Thanks Meryu!)
- Workspaces are now functional. They require signing in with a V2 account,
  which currently is limited to explicitly created email/password logins. See
  ballistica.net to create such an account or create/edit a workspace. This is
  bleeding edge stuff so please holler with any bugs you come across or if
  anything seems unintuitive.
- Newly detected Plugins are now enabled by default in all cases; not just
  headless builds. (Though a restart is still required before they run). Some
  builds (headless, iiRcade) can't easily access gui settings so this makes
  Plugins more usable there and keeps things consistent. The user still has the
  opportunity to deactivate newly detected plugins before restarting if they
  don't want to use them.
- Reworked app states for the new workspace system, with a new `loading` stage
  that comes after `launching` and before `running`. The `loading` stage
  consists of an initial account log-in (or lack thereof) and any
  workspace/asset downloading related to that. This allows the app to ensure
  that the latest workspace state is synced for the active account before
  running plugin loads and meta scans, allowing those bits to work as seamlessly
  in workspaces as they do for traditional local manual installs.
- Plugins now have an `on_app_running` call instead of `on_app_launch`, allowing
  them to work seamlessly with workspaces (see previous entry).
- Errors running/loading plugins now show up as screen-messages. This can be
  ugly but hopefully provides a bit of debugging capability for anyone testing
  code on a phone or somewhere with no access to full log output. Once we can
  add logging features to the workspaces web ui we can perhaps scale back on
  this.
- Api version increased from 6 to 7 due to the aforementioned plugin changes
  (`on_app_launch` becoming `on_app_running`, etc.)

### 1.7.1 (20597, 2022-06-04)

- V2 account logic fixes
- Polishing V2 web-based login flow

### 1.7.0 (20591, 2022-06-02)

- V2 accounts are now available (woohoo!). These are called 'BombSquad Accounts'
  in the account section. V2 accounts communicate with a completely new server
  and will be the foundation for lots of new functionality in the future.
  However they also function as a V1 account so existing functionality should
  still work. Note that the new 'workspaces' feature for V2-accounts is not yet
  enabled in this build, but it will be in the next few builds. Also note that
  account types such as GameCenter and Google-Play will be 'upgraded' to V2
  accounts in the future so there is no need to try this out if you use one of
  those. But if you use device-accounts you might want to create yourself a V2
  account, since device-accounts will remain V1-only (though you can link an old
  device-account to a v2-enabled account if you want to keep your progress).
  Getting a V2 account now also gives you a chance to reserve a nice account-tag
  before all the good ones are taken.
- Legacy account subsystem has been renamed from `ba.app.accounts` to
  `ba.app.accounts_v1`
- Added `ba.app.accounts_v2` subsystem for working with V2 accounts.
- `ba.SessionPlayer.get_account_id()` is now
  `ba.SessionPlayer.get_v1_account_id()`
- `ba.InputDevice.get_account_id()` is now `ba.InputDevice.get_v1_account_id()`
- `_ba.sign_in()` is now `_ba.sign_in_v1()`
- `_ba.sign_out()` is now `_ba.sign_out_v1()`
- `_ba.get_account_name()` is now `_ba.get_v1_account_name()`
- `_ba.get_account_type()` is now `_ba.get_v1_account_type()`
- `_ba.get_account_state()` is now `_ba.get_v1_account_state()`
- `_ba.get_account_state_num()` is now `_ba.get_v1_account_state_num()`
- `_ba.get_account_display_string()` is now
  `_ba.get_v1_account_display_string()`
- `_ba.get_account_misc_val()` is now `_ba.get_v1_account_misc_val()`
- `_ba.get_account_misc_read_val()` is now `_ba.get_v1_account_misc_read_val()`
- `_ba.get_account_misc_read_val_2()` is now
  `_ba.get_v1_account_misc_read_val_2()`
- `_ba.get_account_ticket_count()` is now `_ba.get_v1_account_ticket_count()`
- Exposing more sources in the public repo; namely networking stuff. I realize
  this probably opens up some attack vectors for hackers but also opens up
  options for server-owners to add their own defenses without having to wait on
  me. Hopefully this won't prove to be a bad idea.
- V2 master server addr is now simply https://ballistica.net. If you had saved
  links to the previous address, https://tools.ballistica.net, please update
  them, as the old address may stop working at some point.
- Upgraded everything to Python 3.10. The upgrade process is pretty smooth at
  this point so we should be able to upgrade yearly now once each new Python
  version has had some time to mature.

### 1.6.12 (20567, 2022-05-04)

- More internal work on V2 master-server communication

### 1.6.11 (20539, 2022-03-23)

- Documentation is now generated using pdoc <https://pdoc.dev>. Thanks Dliwk!!
  ( I'll get it wired up to auto-update to a webpage soon).
- Players who connect to authenticated servers impersonating someone else are
  now simply kicked; not banned. The old behavior was being intentionally
  exploited to ban people from their own servers/etc. I may revert to bans once
  I can do it in a way that is not exploitable.
- The game now establishes a V2 master-server connection (which will soon be
  used for lots of cool functionality). For this version it is mainly enabled
  for testing purposes; please holler if you see any odd warning messages or
  behavior.

### 1.6.10 (20511, 2022-03-20)

- Added `_ba.get_client_public_device_uuid` function which returns a
  semi-permanent device id for a connected client running 1.6.10 or newer. Can
  be useful to combat spam attacks or other mischief.
- Fixed an issue with `make update` not properly rewriting Visual Studio project
  files to account for new/deleted source files.
- Removed various bits of code associated with the (no-longer-functional) Google
  Play Games multiplayer connections.
- Added lots of foundation code for v2 master-server connections (not yet
  enabled).

### 1.6.9 (20486, 2022-02-22)

- Upgraded Android Python to 3.9.10
- Fixed an issue with SSL in Android builds that was preventing communication
  with the master-server in 1.6.8
- Added a new network-diagnostics tool at 'Settings->Advanced->Network Testing'.
  Can be used to diagnose issues talking to master-servers/etc. (especially
  useful now that SSL can factor in)
- Added clipboard support to Mac test build (thought pasting currently requires
  ctrl-v instead of cmd-v).
- Fixed an issue where non-ascii characters in device names could break network
  communication.

### 1.6.8 (20458, 2022-02-16)

- Added Filipino language (Thanks David!)
- Restored pre-v1.5 jump behaviour.
- All communication with the master-server should now be secure (https) using
  root certificates from the
  [certifi](https://github.com/certifi/python-certifi) project. Please holler if
  you run into any connection issues with this version.

### 1.6.7 (20436)

- Fixed a vulnerability which could expose device-account uuids.
- Now generating Linux Arm64 server and test builds (currently built against
  Ubuntu 20).
- Mac test builds are now Universal binaries (Arm64 & x86-64 versions bundled
  together).
- Mac test builds are now notarized and distributed via a snazzy .dmg instead of
  a zip file, so the OS should no longer try to prevent you from running them.
- Test builds can now be found at <https://ballistica.net/builds> - this page
  shows more info about the builds, including file checksums (stored on a
  separate server from the actual files for increased security).

### 1.6.6 (20394)

- Beginning work on moving to new asset system.
- Added Tamil language (Thanks Ryan!)
- Added methods for changing camera attributes to the `_ba` module.

### 1.6.5 (20394)

- Added co-op support to server builds (thanks Dliwk!)
- Updated everything from Python 3.8 to Python 3.9. The biggest immediate impact
  to our code is that basic types such as list, dict, and tuple can be used in
  annotations, eliminating the need to import typing.Dict, typing.List, etc. See
  python.org for more changes.
- Note: accessing mods on external storage on Android will not work in this
  release. This functionality has not been working in recent versions of Android
  due to increased security features anyway and I am in the process of replacing
  it with a cloud based system for installing mods. More on this soon.
- Python 3.9 no longer supports Windows 7 or earlier (according to
  <https://www.python.org/downloads/windows/>) so if you are running such a
  version of Windows you will need to stick to older builds.

### 1.6.4 (20382)

- Some cleanups in the Favorites tab of the gather window.
- Reorganized prefab target names; some targets such as `prefab-debug` are now
  `prefab-gui-debug` (more consistent with the existing `prefab-server-debug`
  targets).
- Windows builds now go to build/windows instead of
  `ballisticacore_windows/build`.
- Lots of project reorganization to allow things such as documentation or the
  dummy `_ba.py` module to be rebuilt from the public repo.
- Added network flood attack mitigation.

### 1.6.3 (20366)

- Telnet access works again for gui builds without requiring a password (access
  must still be granted via the gui).

### 1.6.2 (20365)

- Declare opponent team as the winner if a player with their final turn leaves
  an elimination game.
- Fix for certain cases when trying to host a private game where no available
  nearby servers could be found.
- Enabling per-architecture apk splitting for smaller download sizes on Android.

### 1.6.1 (20362)

- Some clean-up on Android builds, including simplifying ad-networks. No longer
  should ever show rewarded ads in between game rounds (only when actual rewards
  are involved).

### 1.6.0 (20357)

- Revamped netcode significantly. We still don't have client-prediction, but
  things should (hopefully) feel much lower latency now.
- Added network debug graphs accessible by hitting F8.
- Added private parties functionality (cloud hosted parties with associated
  codes making it easier to play with friends)
- The meta subsystem now enables new plugins by default in headless builds.
- Added option to save party in Manual tab
- Slight tidying on the tourney entry popup
- Env var to override UI scale is now `BA_UI_SCALE` instead of
  `BA_FORCE_UI_SCALE`.
- Fixed an issue where ba.storagename() could prevent objects on the stack from
  getting released cleanly
- Improvements to documentation generation such as link to some external base
  types.
- Added `ba.clipboard_*` functions for copying and pasting text on supported
  platforms.
- Implemented clipboard functionality on SDL based builds (such as prefab).
- Fixed an issue where click locations on scaled text fields could be
  incorrectly calculated.
- Server-wrapper improvements allowing config path and `ba_root` path to be
  passed explicitly.
- Binary -cfgdir option now properly allows any path, not just `./ba_root`.
- Additional server-wrapper options such as disabling auto-restart and automatic
  restarts on config file changes.
- Running a `_ba.connect_to_party` command via the -exec arg should now do the
  right thing.
- Fixed possible crash due to buffer under/overruns in `Utils::precalc_rands_*`.
- Fixed a potential crash-on-exit due to statically allocated colliders/caches
  in `ode_collision_trimesh.cpp` getting torn down while in use
- Better randomization for player free-for-all starting locations
- Plugins can now register to be called for pause, resume, and shutdown events
  in addition to launch
- Added ba.app.state holding the overall state of the app (running, paused,
  etc.)
- renamed the efro.dataclasses module to efro.dataclassio and added significant
  functionality
- command-line input no longer errors on commands longer than 4k bytes.
- added show-tutorial option to the server wrapper config
- added custom-team-names option to the server wrapper config
- added custom-team-colors option to the server wrapper config
- added inline-playlist option to the server wrapper config

### 1.5.29 (20246)

- Exposed ba method/class initing in public C++ layer.
- The 'restart' and 'shutdown' commands in the server script now default to
  immediate=True
- Wired up `clean_exit_minutes`, `unclean_exit_minutes`, and `idle_exit_minutes`
  options in the server config
- Removed remains of the google-real-time-multiplayer stuff from the
  android/java layer.

### 1.5.28 (20239)

- Simplified `ba.enum_by_value()`
- Updated Google Play version to hopefully show friend high scores again on
  score screens (at least for levels that have an associated Google Play
  leaderboard).
- Public-party-list now properly shows an error instead of 'loading...' when not
  signed in.
- Heavily reworked public party list display code to be more efficient and avoid
  hitches even with large numbers of servers.

### 1.5.27 (20238)

- Language functionality has been consolidated into a LanguageSubsystem object
  at ba.app.lang
- `ba.get_valid_languages()` is now an attr: `ba.app.lang.available_languages`
- Achievement functionality has been consolidated into an AchievementSubsystem
  object at ba.app.ach
- Plugin functionality has been consolidated into a PluginSubsystem obj at
  ba.app.plugins
- Ditto with AccountV1Subsystem and ba.app.accounts
- Ditto with MetadataSubsystem and ba.app.meta
- Ditto with AdsSubsystem and ba.app.ads
- Revamped tab-button functionality into a cleaner type-safe class (
  bastd.ui.tabs.TabRow)
- Split Gather-Window tabs out into individual classes for future improvements (
  bastd.ui.gather.\*)
- Added the ability to disable ticket-purchasing UIs for builds
  (`ba.app.allow_ticket_purchases`)
- Reworked the public party gather section to perform better; it should no
  longer have to rebuild the list from scratch each time the UI is visited.
- Added a filter option to the public party list (sorry it has taken so long).

### 1.5.26 (20217)

- Simplified licensing header on python scripts.
- General project refactoring in order to open source most of the C++ layer.

### 1.5.25 (20176)

- Added Venetian language (thanks Federico!)
- Fixed an issue where chosen-one flashes would remain if the player leaves the
  game
- Added android input-device detection log messages for debugging
- Android asset-sync phase (completing install...) now emits log output for
  debugging.

### 1.5.24 (20163)

- Upgraded Python from version 3.7 to 3.8. This is a substantial change (though
  nothing like the previous update from 2.7 to 3.7) so please holler if anything
  is broken. These updates will happen once every year or two now...
- Windows debug builds now use Python debug libraries. This should hopefully
  catch more errors that would otherwise go undetected and potentially cause
  crashes.
- Switched windows builds to use 'fast' mode math instead of 'strict'. This
  should make the game run more efficiently (similar modes are already in use on
  other platforms) but holler if any odd breakage happens such as things falling
  through floors (more often than the occasional random fluke-y case that
  happens now).
- Added `_ba.can_display_full_unicode()` for any code that wants to avoid
  printing things that won't show up locally.
- Now pulling some classes such as Literal and Protocol from typing instead of
  `typing_extensions` (they were officially added to Python in 3.8)
- Double taps/clicks now work properly on widgets nested under a scroll-widget
  on mobile (so, for example, replays can now be double-clicked to view them)

### 1.5.23 (20146)

- Fixed the shebang line in `bombsquad_server` file by using `-S` flag for
  `/usr/bin/env`.
- Fixed a bug with hardware keyboards emitting extra characters in the in-game
  console (~ or F2)
- Added support for 'plugin' mods and user controls to configure them in
  settings-\>advanced-\>plugins.
- Renamed `selection_loop_to_parent` to `selection_loops_to_parent` in widget
  calls.
- Added `selection_loops_to_parent`, `border`, `margin`, `claims_left_right`,
  and `claims_tab` args to ba.columnwidget().
- Column-widget now has a default `border` of 0 (explicitly pass 2 to get the
  old look).
- Column-widget now has a default `margin` of 10 (explicitly pass 0 to get the
  old look).
- Added `selection_loops_to_parent`, `claims_left_right`, and `claims_tab` args
  to ba.scrollwidget.
- Added `selection_loops_to_parent`, `claims_left_right`, and `claims_tab` args
  to ba.rowwidget.
- Added `claims_left_right` and `claims_tab` to ba.hscrollwidget().
- Default widget `show_buffer` is now 20 instead of 0 (causes scrolling to stay
  slightly ahead of widget selection). This can be overridden with the
  ba.widget() call if anything breaks.
- Relocated ba.app.uiscale to ba.app.ui.uiscale.
- Top level settings window now properly saves/restores its state again.
- Added Emojis to the Internal Game Keyboard.
- Added continuous CAPITAL letters typing feature in the Internal Game Keyboard.

### 1.5.22 (20139)

- Button and key names now display correctly again on Android (and are cleaned
  up on other platforms too).

### 1.5.21 (20138)

- Added a UI subsystem at ba.app.ui (containing globals/functionality that was
  previously directly under ba.app). And hopefully added a fix for rare state of
  two main menus appearing on-screen at once.
- Added options in the 'Advanced' section to disable camera shake and camera
  gyroscope motion.

### 1.5.20 (20126)

- The ba.Session.teams and ba.Session.players lists are now
  ba.Session.sessionteams and ba.Session.sessionplayers. This is to help keep it
  clear that a Team/Player and a SessionTeam/SessionPlayer are different things
  now.
- Disconnecting an input-device now immediately removes the player instead of
  doing so in the next cycle; this prevents possible issues where code would try
  to access player.inputdevice before the removal happens which would lead to
  errors.
- Updated mac prefab builds to point at homebrew's python@3.7 package now that
  3.8 has been made the default.
- Fixed an issue where adding/deleting UI widgets within certain callbacks could
  cause a crash.
- Fixed a case where an early fatal error could lead to a hung app and no error
  dialog.
- Added environment variables which can override UI scale for testing. Set
  `BA_FORCE_UI_SCALE` to small, medium or large.
- Added a ba.UIScale enum. The value at ba.app.uiscale replaces the old
  `ba.app.interface_type`, `ba.app.small_ui`, and `ba.app.med_ui` values.
- Emoji no longer display in-game with a washed-out appearance. If there are any
  places in-game where bright-colored emoji become distracting, please holler.
- `_ba.get_game_roster()` now includes `account_id` which is the validated
  account id of all clients (will be None until completes). Also, a few keys are
  renamed: `specString->spec_string` and `displayString->display_string`.

### 1.5.19 (20123)

- Cleaned up some bomb logic to avoid weird corner-cases such as land-mine
  explosions behaving like punches when set off by punches or bombs potentially
  resulting in multiple explosions when triggered by multiple other bombs
  simultaneously. Holler if anything explosion-related seems off now.
- Reactivated and cleaned up fatal-error message dialogs; they should now show
  up more consistently and on more platforms when something catastrophic happens
  instead of getting a silent crash.
- Certain hardware buttons on Android which stopped working in 1.5 should now be
  working again...

### 1.5.18 (20108)

- A bit of project cleanup; tools/snippets is now tools/pcommand, etc.
- More minor bug fixes and crash/bug-logging improvements.

### 1.5.17 (20102)

- More cleanup to logging and crash reporting system.
- Various other minor bug fixes...

### 1.5.16 (20099)

- Hopefully finally fixed that pesky crash bug on score submissions.

### 1.5.14 (20096)

- Fixed Android VR version failing to launch.
- More bug fixing and crash reporting improvements.

### 1.5.13 (20095)

- Hopefully fixed an elusive random crash on android that popped up recently.
- Misc bug fixes.

### 1.5.12 (20087)

- Improved exception handling and crash reporting.
- Misc bug fixes.

### 1.5.11 (20083)

- Fixed a freeze in the local network browser.

### 1.5.10 (20083)

- Streamlined C++ layer bootstrapping process a bit.
- Creating sys scripts via ba.modutils now works properly.
- Custom soundtracks should now work again under Android 10.
- Misc other bug fixes.

### 1.5.9 (20082)

- Reduced some hitches when clicking on certain buttons in the UI
- Fixed an issue where very early keyboard/controller connects/disconnects could
  get lost on android.
- `ba._modutils` is now ba.modutils since it is intended to be publicly
  accessible.
- drop-down console is now properly accessible again via android hardware
  keyboards (\` key)
- Other minor bug fixes..

### 1.5.8 (20079)

- Fixed an issue where touch controls or sound settings values could look like
  0.8999999999. Please holler if you see this anywhere else.
- Fixed a potential crash when tapping the screen before the game is fully
  inited.
- Restored the correct error message in the 'Google Play' connection tab from
  1.4 (I am actively working on a replacement)
- Other minor bug fixes.

### 1.5.7 (20077)

- Fixed an issue where co-op score screen rating could look like '
  3.9999999999999'
- Other minor bug fixes.

### 1.5.6 (20075)

- Lots of internal event-handling cleanup/reorganization in preparation for
  Android 1.5 update.
- Lots of low level input handling cleanup, also related to Android 1.5 version.
  Please holler if keyboard/game-controllers/etc. are behaving odd on any
  platforms.
- Now including Android test builds for the first time since 1.5. These have not
  been thoroughly tested yet so please holler with anything that is obviously
  broken.
- Mouse wheel now works in manual camera mode on more platforms.
- Server scripts now run in opt mode in release builds, so they can use bundled
  .opt-1.pyc files.
- Fixes a potential crash in the local network browser.
- Fixes an issue where Hockey Pucks would not show up in network games.
- More misc bug fixes and tidying.

### 1.5.5 (20069)

- Cleaned up Windows version packaging.
- More misc bug fixes.

### 1.5.4 (20067)

- Should now work properly with non-ascii paths on Windows (for real this time).
- Note that Windows game data is now stored under 'Local' appdata instead of '
  Roaming'; if you have an old installation with data you want to preserve, you
  may want to move it over manually.
- Misc cleanup and minor bug fixes.

### 1.5.3 (20065)

- Improved handling of non-ascii characters in file paths on Windows.

### 1.5.2 (20063)

- Fixes an issue with controls not working correctly in net-play between 1.4.x
  and 1.5.x.
- Tidied up onslaught code a bit.
- Fixes various other minor bugs.

### 1.5.1 (20062)

- Windows server now properly displays color when run by double-clicking the
  .bat file.
- Misc bug fixes.

### 1.5.0 (20001)

- This build contains about 2 years worth of MAJOR internal refactoring to
  prepare for the future of BombSquad. As a player this should not (yet) look
  different from 1.4, but for modders there is a lot new. See the rest of these
  change entries or visit [ballistica.net](https://ballistica.net) for more
  info.
- Ported the entire scripting layer from Python 2 to Python 3 (currently at 3.7,
  and I intend to keep this updated to the latest widely-available release).
  There's some significant changes going from python 2 to 3 (new print
  statement, string behavior, etc.), but these are well documented online, so
  please read up as needed. This should provide us some nice benefits and
  future-proofs everything. (my janky 2.7 custom Python builds were getting a
  little long in the tooth).
- Refactored all script code to be PEP8 compliant (Python coding standards).
  Basically, this means that stuff that was camel-case (fooBar) is now a single
  word or underscores (`foobar` / `foo_bar`). There are a few minor exceptions
  such as existing resource and media filenames, but in general old code can be
  ported by taking a pass through and killing the camel-case. I know this is a
  bit of a pain in the ass, but it'll let us use things like Pylint and just be
  more consistent with the rest of the Python world.
- On a related note, I'm now using 'yapf' to keep my Python code formatted
  nicely (using pep8 style); I'd recommend checking it out if you're doing a lot
  of scripting as it's a great time-saver.
- On another related note, I'm trying to confirm to Google's recommendations for
  Python code (search 'Google Python Style Guide'). There are some good bits of
  wisdom in there, so I recommend at least skimming through it.
- And as one last related note, I'm now running Pylint on all my own Python
  code. Highly recommended if you are doing serious scripting, as it can make
  Python almost feel as type-safe as C++.
- The minimum required android version will now be 5.0 (a requirement of the
  Python 3 builds I'm using)
- Minimum required macOS version is now 10.13 (for similar reasons)
- 'bsInternal' module is now `_ba` (better lines up with standard Python
  practices)
- bs.writeConfig() and bs.applySettings() are no more. There is now
  ba.app.config which is basically a fancy dict class with some methods added
  such as commit() and apply()
- bs.getEnvironment() is no more; the values there are now available through
  ba.app (see notes down further)
- Fixed the mac build so command line input works again when launched from a
  terminal
- Renamed 'exceptionOnNone' arg to 'doraise' in various calls.
- bs.emitBGDynamics() is now ba.emitfx()
- bs.shakeCamera() is now ba.camerashake()
- Various other minor name changes (bs.getUIBounds() -> ba.app.ui_bounds, etc.).
  I'm keeping old and new Python API docs around for now, so you can compare as
  needed.
- Renamed bot classes based on their actions instead of their appearances (ie:
  PirateBot -> ExplodeyBot)
- bs.getSharedObject() is now ba.stdobj()
- Removed bs.uni(), bs.utf8(), `bs.uni_to_ints()`, and `bs.uni_from_ints()`
  which are no longer needed due to Python 3's better string handling.
- Removed bs.SecureInt since it didn't do much to slow down hackers and hurts
  code readability.
- Renamed 'finalize' to 'expire' for actors and activities. 'Finalize' sounds
  too much like a destructor, which is not really what that is.
- bs.getMapsSupportingPlayType() is now simply ba.getmaps(). I might want to add
  more filter options to it besides just play-type, hence the renaming.
- Changed the concept of 'game', 'net', and 'real' times to 'sim', 'base', and '
  real'. See time function docs for specifics. Also cleared up a few ambiguities
  over what can be used where.
- I'm converting all scripting functions to operate on floating-point seconds by
  default instead of integer milliseconds. This will let us support more
  accurate simulations later and is just cleaner I feel. To keep existing calls
  working you should be able to add timeformat='ms' and you'll get the old
  behavior (or multiply your time values by 0.001). Specific notes listed below.
- ba.Timer now takes its 'time' arg as seconds instead of milliseconds. To port
  old calls, add: timeformat='ms' to each call (or multiply your input by 0.001)
- ba.animate() now takes times in seconds and its 'driver' arg is now 'timetype'
  for consistency with other time functions. To port existing code you can pass
  timeformat='ms' to keep the old milliseconds based behavior.
- ditto for `ba.animate_array()`
- ba.Activity.end() now takes seconds instead of milliseconds as its delay arg.
- TNTSpawner now also takes seconds instead of milliseconds for `respawn_time`.
- There is a new ba.timer() function which is used for all one-off timer
  creation. It has the same args as the ba.Timer() class constructor.
- bs.gameTimer() is no more. Pass timeformat='ms' to ba.timer() if you need to
  recreate its behavior.
- bs.netTimer() is no more. Pass timetype='base' and timeformat='ms' to
  ba.timer() if you need to recreate its behavior.
- bs.realTimer() is no more. Pass timetype='real' and timeformat='ms' to
  ba.timer() if you need to recreate its behavior.
- There is a new ba.time() function for getting time values; it has consistent
  args with the new ba.timer() and ba.Timer() calls.
- bs.getGameTime() is no more. Pass timeformat='ms' to ba.time() if you need to
  recreate its behavior.
- bs.getNetTime() is no more. Pass timetype='base' and timeformat='ms' to
  ba.time() if you need to recreate its behavior.
- bs.getRealTime() is no more. Pass timetype='real' and timeformat='ms' to
  ba.time() if you need to recreate its behavior.
- bs.getTimeString() is now just ba.timestring(), and accepts seconds by default
  (pass timeformat='ms' to keep old calls working).
- bs.callInGameThread() has been replaced by an optional `from_other_thread` arg
  for ba.pushcall()
- There is now a special `ba.UNHANDLED` value that handlemessage() calls should
  return any time they don't handle a passed message. This will allow fallback
  message types and other nice things in the future.
- Wired the boolean operator up to ba.Actor's exists() method, so now a simple "
  if mynode" will do the right thing for both Actors and None values instead of
  having to explicitly check for both.
- Ditto for ba.Node; you can now just do 'if mynode' which will do the right
  thing for both a dead Node or None.
- Ditto for ba.InputDevice, ba.Widget, ba.Player
- Added a bs.App class accessible via ba.app; will be migrating global app
  values there instead of littering python modules with globals. The only
  remaining module globals should be all-caps public 'constants'
- 'Internal' methods and classes living in `_ba` and elsewhere no longer start
  with underscores. They are now simply marked with '(internal)' in their
  docstrings.  'Internal' bits are likely to have janky interfaces and can
  change without warning, so be wary of using them. If you find yourself
  depending on some internal thing often, please let me know, and I can try to
  clean it up and make it 'public'.
- bs.getLanguage() is no more; that value is now accessible via ba.app.language
- bs.Actor now accepts an optional 'node' arg which it will store as `self.node`
  if passed. Its default DieMessage() and exists() handlers will use `self.node`
  if it exists. This removes the need for a separate NodeActor() for simple
  cases.
- bs.NodeActor is no more (it can simply be replaced with ba.Actor())
- bs.playMusic() is now ba.setmusic() which better fits its functionality (it
  sometimes just continues playing or stops playing).
- The bs.Vector class is no more; in its place is a shiny new ba.Vec3 which is
  implemented internally in C++ so its nice and speedy. Will probably update
  certain things like vector node attrs to support this class in the future
  since it makes vector math nice and convenient.
- Ok you get the point... see [ballistica.net](https://ballistica.net) for more
  info on these changes.

### 1.4.155 (14377)

- Added protection against a repeated-input attack in lobbies.

### 1.4.151 (14371)

- Added Chinese-Traditional language and improved translations for others.

### 1.4.150 (14369)

- Telnet port can now be specified in the config
- Telnet socket no longer opens on headless build when telnet access is off (
  reduces DoS attack potential)
- Added a `filter_chat_message()` call which can be used by servers to
  intercept/modify/block all chat messages.
- `bsInternal._disconnectClient()` now takes an optional banTime arg (in
  seconds, defaults to old value of 300).

### 1.4.148 (14365)

- Added a password option for telnet access on server builds

### 1.4.147 (14364)

- Fixes an issue where a client rejoining a server after being kicked could get
  stuck in limbo
- Language updates
- Increased security on games that list themselves as public. All joining
  players must now be validated by the master server, or they will be kicked.
  This will let me globally ban accounts or ip addresses from joining games to
  avoid things like ad spam-bots (which has been a problem this week).
- Added a max chat message length of 100
- Clients sending abnormal amounts of data to the server will now be auto-kicked

### 1.4.145 (14351)

- Mostly a maintenance release (real work is happening in the 1.5/2.0 branch) -
  minor bug fixes and a few language updates.
- Google deprecated some older SDKs, so the minimum Android supported by this
  build is now 4.4

### 1.4.144 (14350)

- Added Greek translation

### 1.4.143 (14347)

- Fixed an issue where server names starting and ending with curly brackets
  would display incorrectly
- Fixed an issue where an android back-button press very soon after launch could
  lead to a crash
- Fixed a potential crash if a remove-player call is made for a player that has
  already left

### 1.4.142 (14346)

- Fixed an issue in my rigid body simulation code which could lead to crashes
  when large numbers of bodies are present

### 1.4.141 (14344)

- Fixed a longstanding bug in my huffman compression code that could cause an
  extra byte of unallocated memory to be read, leading to occasional crashes

### 1.4.140 (14343)

- Fixed a few minor outstanding bugs from the 1.4.139 update

### 1.4.139 (14340)

- Added an option to the server builds to point to a server-stats webpage that
  will show up as an extra link in the server browser (in client 1.4.139+)
- Removed the language column from the server browser. This was more relevant
  back when all clients saw the game in the server's language, and is nowadays
  largely just hijacked for silly purposes. Holler if you miss it.
- Server list now re-pings servers less often and averages ping results to
  reduce the amount of jumping around in the list. Please holler if this feels
  off.
- Added some slick new client-verification tech. Going forward it should be
  pretty much impossible to fool a server into thinking you are using a
  different account than you really are.
- Added a `get_account_id()` method to the bs.Player class. This will return a
  player's signed-in account-id (when it can be verified for certain)

### 1.4.138 (14336)

- Removed SDL library from the server builds, so that's one less dependency that
  needs to be installed when setting up a linux server

### 1.4.137 (14331)

- Lots of internal code cleanup and reorganization before I dig into networking
  rework (hopefully didn't break too much)
- Slowly cleaning up Python files (hoping to move closer to PEP 8 standards and
  eventually Python 3)
- Added Hindi language
- Cleared out some old build types (farewell OUYA; thanks for the memories)
- Added support for meshes with > 65535 verts (though turns out OpenGL ES2
  doesn't support this so moot at the moment)

### 1.4.136 (14327)

- Updated 'kiosk mode' functionality (used for simple demo versions of the game)
- Lots of work getting VR builds up to date
- Fixed an issue where 'report this player' window would show up behind the
  window that spawned it

### 1.4.135 (14324)

- Updated various SDKs for the android build (now building against api 27,
  removed inmobi ads, etc.)

### 1.4.134 (14322)

- Fixed an issue where the internal keyboard would sometimes show up behind game
  windows
- Fixed an issue where UI widget selection would sometimes loop incorrectly at
  window edges
- Fixed an issue where overlay windows such as the quit dialog would allow
  clicks to pass through to regular windows under them
- Work on 2.0 UI (not yet enabled)

### 1.4.133 (14318)

- Pro upgrade now unlocks custom team names and colors in teams mode
- Added a 'Mute Chat' option for completely ignoring incoming chat messages
- Fixed a longstanding issue where player-selectors could get 'stuck'
- Pro upgrade now unlocks a new exact color picker option for character
  colors/highlights/etc.
- Added new flag icons to the store: Iran, Poland, Argentina, Philippines, and
  Chile
- Added an option for translators to be notified by the game whenever there are
  new phrases to translate (under settings->advanced)
- Increased quality on some models, textures and audio
- Assault no longer counts dead bodies hitting the flag as scores
- Replay speed can now be controlled with -/= keys (on devices with keyboards)
- Added Serbian language
- Remote app connections are now disabled by default on server builds
- Server wrapper script now supports python 3 in addition to python 2. (Python 3
  support in the actual game will still be awhile)
- Added better crash reporting on Android, so I can hopefully fix bugs more
  quickly.
- bs.Lstr() can now take a 'fallbackResource' or 'fallbackValue' argument; the
  old 'fallback' argument is deprecated
- Removed the long-since-deprecated bs.translate() and bs.getResource() calls (
  bs.Lstr() should be used for all that stuff now)
- Removed some deprecated functions from GameActivity:
  getInstanceScoreBoardNameLocalized(), getInstanceNameLocalized(),
  getConfigDescriptionLocalized()

### 1.4.132 (14316)

- Fixed an issue where the game could get stuck in a black screen after resuming
  on Android

### 1.4.131 (14315)

- Replay playback speed can now be adjusted in the menu
- Fixed an issue with touch controls showing up while in party chat
- Fixed issues with the new anti-turbo logic when hosting

### 1.4.130 (14313)

- New character: Grumbledorf the Wizard
- Improved public party browsing performance
- Added protections against turbo exploits when hosting
- Fixed issues with some Android controllers not being recognized

### 1.4.126 (14307)

- Improved keyboard and mouse support on Android

### 1.4.125 (14306)

- Added support for keyboards on Android
- Added support for desktop-like environments such as Samsung DeX and
  Chromebooks on Android
- Optimized game UI for wide-screen layouts such as the Galaxy Note 8

### 1.4.121 (14302)

- Added support for account unlinking

### 1.4.118 (14298)

- Added 64-bit arm binary to Android builds

### 1.4.111 (14286)

- BombSquad Pro now unlocks 2 additional characters
- multi-line chat messages are now clamped down to 1 line; should prevent
  annoying multi-line fullscreen message spam

### 1.4.106 (14280)

- the game will now only print 'game full' player-rejection messages to the
  client attempting to join; should reduce annoying message spam.

### 1.4.101 (14268)

- the game will now attempt to load connecting players' profiles and info from
  my master-server instead of trusting the player; should reduce cheating

### 1.4.100 (14264)

- added a 'playlistCode' option in the server config which corresponds with
  playlist codes added in BombSquad 1.4.100 (used for sharing playlists with
  friends). Now you can create a custom playlist, grab a code for it, and easily
  use it in a dedicated server.

### 1.4.99 (14252)

- there is now a forced 10-second delay between a player leaving the game and
  another player from that same client joining the game. This should fix the
  exploit where players were leaving and re-joining to avoid spawn times.
- most in-game text is now set as bs.Lstr() values so that they show up in the
  client's own language instead of the server's There are currently a few
  exceptions such as time values which I need to address.

### 1.4.98 (14248)

- added kick-votes that can be started by any client. Currently, a client must
  type '0' or '1' in chat to vote, but I'll add buttons for them soon.
- modified text nodes so that they can display in each client's own language.  (
  most text nodes don't do this yet but the capability is there). However, this
  means older clients can't connect to 1.4.98 servers, so you may want to stick
  with an older server for a bit until the userbase gets more updated.

### 1.4.97 (14247)

- back to displaying long names in more places; mainly just the in-game ones are
  clamped... trying to find a good balance...

### 1.4.97 (14246)

- public party names will now show up for clients as the title of their party
  windows instead of "My Party" and also during connect/disconnect (requires
  client 14246+)
- server now ignores 'locked' states on maps/game-types, so meteor-shower,
  target-practice, etc. should work now

### 1.4.97 (14244)

- kicked players are now unable to rejoin for a several minutes

### 1.4.96 (14242)

- chat messages and the party window now show player names instead of account
  names when possible
- server now clamps in-game names to 8 characters so there's some hope of
  reading them in-game. Can loosen this or add controls for how clamping happens
  if need be.

### 1.4.96 (14241)

- added an automatic chat-block to combat chat spammers. Block durations start
  at 10 seconds and double with each repeat offense

### 1.4.95 (14240)

- fixed an issue where a single account could not be used to host multiple
  parties at once

### 1.4.95 (14236)

- added a port option to the config, so it's now possible to host multiple
  parties on one machine (note that bombsquad 1.4.95+ is required to connect
  ports aside from 43210)

### 1.4.95 (14234)

- fixed a bug that could cause the Windows version to freeze randomly after a
  while

### 1.4.95 (14233)

- bombsquad (both `bs_headless` and regular) now reads commands from
  standard input, making it easier to run commands via scripts or the terminal
- server now runs using a 'server' account-type instead of the local 'device'
  account. (avoids daily-ticket-reward messages and other stuff that's not
  relevant to servers)
- the server script now passes args to the game as a json file instead of
  individual args; this should keep things cleaner and more expandable
- the `bombsquad_server` script also now reads commands from stdin, allowing
  reconfiguring server settings on the fly
- added more options such as the ability to set game series lengths and to host
  a non-public party

### 1.4.94

- now have mac, windows, and both 32 and 64-bit linux server builds
- added an optional config.py file that can be used instead of modifying the
  server script itself
- added an autoBalanceTeams option for teams games
- people joining and leaving the party are no longer announced (too much noise)

### 1.4.93

- should now properly allow clients to use their unlocked characters
- added an option to enable telnet access<|MERGE_RESOLUTION|>--- conflicted
+++ resolved
@@ -20,9 +20,7 @@
   languages; I feel it helps keep logic more understandable and should help us
   catch problems where a base class changes or removes a method and child
   classes forget to adapt to the change.
-<<<<<<< HEAD
 - Added a reset button in the input mapping menu. (Thanks Temp!)
-=======
 - Custom spaz "curse_time" values now work properly. (Thanks Temp!)
 - Implemented `efro.dataclassio.IOMultiType` which will make my life a lot
   easier.
@@ -32,7 +30,6 @@
   brostos!).
 - Fixes a bug where Meteor Shower could make the game-end bell sound twice
   (Thanks 3alTemp!).
->>>>>>> a01e5608
   
 ### 1.7.32 (build 21741, api 8, 2023-12-20)
 - Fixed a screen message that no one will ever see (Thanks vishal332008?...)
